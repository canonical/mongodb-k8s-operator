--- conflicted
+++ resolved
@@ -120,19 +120,6 @@
 commands =
     poetry run pytest -v --tb native --log-cli-level=INFO -s --durations=0 {posargs} {[vars]tests_path}/integration/relation_tests/test_charm_relations.py
 
-<<<<<<< HEAD
-[testenv:cleanup_chaos_mesh]
-description = Cleanup chaos mesh
-commands =
-     python {[vars]tests_path}/integration/cleanup_resources.py --cleanup "cleanup_chaos_mesh" --namespace "{posargs}" 
-
-[testenv:cleanup_juju_models]
-description = Cleanup Juju models
-commands =
-    python {[vars]tests_path}/integration/cleanup_resources.py --cleanup "juju_models"
-    
-=======
-
 [testenv:teardown-integration]
 description = Run tls integration tests
 pass_env =
@@ -144,4 +131,14 @@
     poetry run pip install juju==2.9.42.1
 commands =
     poetry run pytest -v --tb native --log-cli-level=INFO -s --durations=0 {posargs} {[vars]tests_path}/integration/test_teardown.py
->>>>>>> 34b03f40
+    
+[testenv:cleanup_chaos_mesh]
+description = Cleanup chaos mesh
+commands =
+     python {[vars]tests_path}/integration/cleanup_resources.py --cleanup "cleanup_chaos_mesh" --namespace "{posargs}" 
+
+[testenv:cleanup_juju_models]
+description = Cleanup Juju models
+commands =
+    python {[vars]tests_path}/integration/cleanup_resources.py --cleanup "juju_models"
+    