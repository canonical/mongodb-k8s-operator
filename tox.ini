--- conflicted
+++ resolved
@@ -62,16 +62,13 @@
     poetry export -f requirements.txt -o requirements.txt
     poetry run pytest -v --tb native {[vars]tst_path}integration/test_charm.py --log-cli-level=INFO -s {posargs}
 
-<<<<<<< HEAD
 [testenv:ha-integration]
 description = Run HA integration tests
 commands =
-    poetry install
+    poetry install --with integration
     poetry export -f requirements.txt -o requirements.txt
     poetry run pytest -v --tb native {[vars]tst_path}integration/ha_tests --log-cli-level=INFO -s {posargs} --durations=0
 
-=======
->>>>>>> 7c29bd57
 [testenv:tls-integration]
 description = Run tls integration tests
 commands =
