--- conflicted
+++ resolved
@@ -47,11 +47,7 @@
   unit-test:
     name: Unit test charm
     runs-on: ubuntu-latest
-<<<<<<< HEAD
-    timeout-minutes: 20
-=======
-    timeout-minutes: 25 # TODO: reduce to 5 minutes
->>>>>>> 67714cdd
+    timeout-minutes: 25
     steps:
       - name: Checkout
         uses: actions/checkout@v4
