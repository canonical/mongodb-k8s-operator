--- conflicted
+++ resolved
@@ -51,14 +51,8 @@
           # TEMPLATE-TODO: Replace the application name
           app: operator-template
           model: testing
-<<<<<<< HEAD
   ha-integration-test-microk8s:
     name: HA Integration tests (microk8s)
-=======
-
-  tls-integration-test-microk8s:
-    name: TLS Integration tests (microk8s)
->>>>>>> e0d870f2
     runs-on: ubuntu-latest
     steps:
       - name: Checkout
@@ -72,15 +66,34 @@
           bootstrap-options: "--agent-version 2.9.29"
       - name: Install tox
         run: python3 -m pip install tox
-<<<<<<< HEAD
       - name: Run HA integration tests
         # set a predictable model name so it can be consumed by charm-logdump-action
         run: sg microk8s -c "tox -e ha-integration -- --model testing"
-=======
+      - name: Dump logs
+        uses: canonical/charm-logdump-action@main
+        if: failure()
+        with:
+          # TEMPLATE-TODO: Replace the application name
+          app: operator-template
+          model: testing
+  tls-integration-test-microk8s:
+    name: TLS Integration tests (microk8s)
+    runs-on: ubuntu-latest
+    steps:
+      - name: Checkout
+        uses: actions/checkout@v2
+      - name: Setup operator environment
+        uses: charmed-kubernetes/actions-operator@main
+        with:
+          provider: microk8s
+          # This is needed until https://bugs.launchpad.net/juju/+bug/1977582 is fixed
+          channel: 1.23/stable
+          bootstrap-options: "--agent-version 2.9.29"
+      - name: Install tox
+        run: python3 -m pip install tox
       - name: Run tls integration tests
         # set a predictable model name so it can be consumed by charm-logdump-action
         run: sg microk8s -c "tox -e tls-integration -- --model testing"
->>>>>>> e0d870f2
       - name: Dump logs
         uses: canonical/charm-logdump-action@main
         if: failure()
