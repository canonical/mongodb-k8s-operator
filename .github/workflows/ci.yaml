--- conflicted
+++ resolved
@@ -47,7 +47,7 @@
   unit-test:
     name: Unit test charm
     runs-on: ubuntu-latest
-    timeout-minutes: 25
+    timeout-minutes: 25 # TODO: reduce to 5 minutes
     steps:
       - name: Checkout
         uses: actions/checkout@v4
@@ -73,19 +73,7 @@
       path-to-charm-directory: "${{ matrix.path }}"
 
   integration-test:
-<<<<<<< HEAD
     name: Integration test charm | 3.1.7
-=======
-    strategy:
-      fail-fast: false
-      matrix:
-        tox-environments:
-          - charm-integration
-          - ha-integration
-          - tls-integration
-          - metrics-integration
-    name: ${{ matrix.tox-environments }}
->>>>>>> ebafb675
     needs:
       - lint
       # - unit-test
