--- conflicted
+++ resolved
@@ -83,12 +83,9 @@
         uses: actions/download-artifact@v3
         with:
           name: ${{ needs.build.outputs.artifact-name }}
-<<<<<<< HEAD
-=======
       - name: Check juju version
         run: |
           echo $(juju --version)
->>>>>>> 1f24644e
       - name: Free disk space
         run: |
           echo "Free disk space before cleanup"
