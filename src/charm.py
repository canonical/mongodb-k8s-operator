#!/usr/bin/env python3
"""Charm code for MongoDB service on Kubernetes."""
# Copyright 2024 Canonical Ltd.
# See LICENSE file for licensing details.
import json
import logging
import re
from pathlib import Path
from typing import Any, Dict, List, Optional, Set

import jinja2
from charms.grafana_k8s.v0.grafana_dashboard import GrafanaDashboardProvider
from charms.loki_k8s.v0.loki_push_api import LogProxyConsumer
from charms.mongodb.v0.config_server_interface import ClusterProvider
from charms.mongodb.v0.mongodb_secrets import SecretCache, generate_secret_label
from charms.mongodb.v0.set_status import MongoDBStatusHandler
from charms.mongodb.v0.upgrade_helpers import (
    FailedToElectNewPrimaryError,
    UnitState,
    unit_number,
)
from charms.mongodb.v1.helpers import (
    generate_keyfile,
    generate_password,
    get_create_user_cmd,
    get_mongod_args,
    get_mongos_args,
)
from charms.mongodb.v1.mongodb import (
    MongoConfiguration,
    MongoDBConnection,
    NotReadyError,
)
from charms.mongodb.v1.mongodb_backups import MongoDBBackups
from charms.mongodb.v1.mongodb_provider import MongoDBProvider
from charms.mongodb.v1.mongodb_tls import MongoDBTLS
from charms.mongodb.v1.shards_interface import ConfigServerRequirer, ShardingProvider
from charms.mongodb.v1.users import (
    CHARM_USERS,
    BackupUser,
    MongoDBUser,
    MonitorUser,
    OperatorUser,
)
from charms.prometheus_k8s.v0.prometheus_scrape import MetricsEndpointProvider
from data_platform_helpers.version_check import (
    CrossAppVersionChecker,
    get_charm_revision,
)
from lightkube import Client
from lightkube.core.exceptions import ApiError
from lightkube.resources.admissionregistration_v1 import MutatingWebhookConfiguration
from lightkube.resources.apps_v1 import StatefulSet
from lightkube.resources.core_v1 import Pod
from lightkube.types import PatchType
from ops.charm import (
    ActionEvent,
    CharmBase,
    ConfigChangedEvent,
    RelationDepartedEvent,
    RelationEvent,
    StartEvent,
    UpdateStatusEvent,
    UpgradeCharmEvent,
)
from ops.main import main
from ops.model import (
    ActiveStatus,
    BlockedStatus,
    Container,
    MaintenanceStatus,
    ModelError,
    Relation,
    RelationDataContent,
    Unit,
    WaitingStatus,
)
from ops.pebble import ChangeError, ExecError, Layer, PathError, ProtocolError
from pymongo.errors import PyMongoError
from tenacity import (
    RetryError,
    Retrying,
    before_log,
    retry,
    stop_after_attempt,
    wait_fixed,
)

from config import Config
from exceptions import (
    AdminUserCreationError,
    ContainerNotReadyError,
    EarlyRemovalOfConfigServerError,
    FailedToUpdateFilesystem,
    MissingSecretError,
    NotConfigServerError,
    UnitStillInReplicaSet,
)
from gen_cert import gen_certificate
from service_manager import generate_mutating_webhook, generate_service
from upgrades import kubernetes_upgrades
from upgrades.mongodb_upgrades import MongoDBUpgrade

logger = logging.getLogger(__name__)

# Disable spamming logs from lightkube
logging.getLogger("httpx").setLevel(logging.WARNING)
logging.getLogger("httpcore").setLevel(logging.WARNING)

UNIT_REMOVAL_TIMEOUT = 1000

APP_SCOPE = Config.Relations.APP_SCOPE
UNIT_SCOPE = Config.Relations.UNIT_SCOPE
Scopes = Config.Relations.Scopes

ONE_MINUTE = 60
ONE_YEAR = Config.WebhookManager.GRACE_PERIOD_SECONDS
USER_CREATING_MAX_ATTEMPTS = 5
USER_CREATION_COOLDOWN = 30
REPLICA_SET_INIT_CHECK_TIMEOUT = 10


class MongoDBCharm(CharmBase):
    """A Juju Charm to deploy MongoDB on Kubernetes."""

    def __init__(self, *args):
        super().__init__(*args)
        self.framework.observe(
            self.on.webhook_mutator_pebble_ready,
            self._on_webhook_mutator_pebble_ready,
        )
        self.framework.observe(self.on.mongod_pebble_ready, self._on_mongod_pebble_ready)
        self.framework.observe(self.on.config_changed, self._on_config_changed)
        self.framework.observe(self.on.start, self._on_start)
        self.framework.observe(self.on.stop, self._on_stop)
        self.framework.observe(self.on.mongodb_storage_detaching, self.mongodb_storage_detaching)
        self.framework.observe(self.on.upgrade_charm, self._on_upgrade)
        self.framework.observe(self.on.update_status, self._on_update_status)
        self.framework.observe(
            self.on[Config.Relations.PEERS].relation_joined, self._relation_changes_handler
        )

        self.framework.observe(
            self.on[Config.Relations.PEERS].relation_changed, self._relation_changes_handler
        )

        self.framework.observe(
            self.on[Config.Relations.PEERS].relation_departed, self._relation_changes_handler
        )

        # if a new leader has been elected update hosts of MongoDB
        self.framework.observe(self.on.leader_elected, self._relation_changes_handler)

        self.framework.observe(self.on.get_password_action, self._on_get_password)
        self.framework.observe(self.on.set_password_action, self._on_set_password)

        self.framework.observe(self.on.secret_remove, self._on_secret_remove)
        self.framework.observe(self.on.secret_changed, self._on_secret_changed)

        self.client_relations = MongoDBProvider(self, substrate=Config.SUBSTRATE)
        self.tls = MongoDBTLS(self, Config.Relations.PEERS, Config.SUBSTRATE)
        self.backups = MongoDBBackups(self)

        self.status = MongoDBStatusHandler(self)
        self.secrets = SecretCache(self)

        self.shard = ConfigServerRequirer(self)
        self.config_server = ShardingProvider(self)
        self.cluster = ClusterProvider(self)

        self.upgrade = MongoDBUpgrade(self)

        self.version_checker = CrossAppVersionChecker(
            self,
            version=get_charm_revision(self.unit, local_version=self.get_charm_internal_revision),
            relations_to_check=[
                Config.Relations.SHARDING_RELATIONS_NAME,
                Config.Relations.CONFIG_SERVER_RELATIONS_NAME,
            ],
        )

        self.metrics_endpoint = MetricsEndpointProvider(
            self, refresh_event=[self.on.start, self.on.update_status], jobs=self.monitoring_jobs
        )
        self.grafana_dashboards = GrafanaDashboardProvider(self)
        self.loki_push = LogProxyConsumer(
            self,
            log_files=Config.get_logs_files_paths(),
            relation_name=Config.Relations.LOGGING,
            container_name=Config.CONTAINER_NAME,
        )

    # BEGIN: properties
    @property
    def mutator_service_name(self):
        """Property to get the mutator service name for k8s."""
        return f"{self.app.name}-{self.model.name}-{Config.WebhookManager.SERVICE_NAME}-{Config.WebhookManager.CONTAINER_NAME}"

    @property
    def _is_removing_last_replica(self) -> bool:
        """Returns True if the last replica (juju unit) is getting removed."""
        return self.app.planned_units() == 0 and len(self.peers_units) == 0

    @property
    def monitoring_jobs(self) -> list[dict[str, Any]]:
        """Defines the labels and targets for metrics."""
        return [
            {
                "static_configs": [
                    {
                        "targets": [f"*:{Config.Monitoring.MONGODB_EXPORTER_PORT}"],
                        "labels": {"cluster": self.get_config_server_name() or self.app.name},
                    }
                ]
            }
        ]

    @property
    def app_hosts(self) -> List[str]:
        """Retrieve IP addresses associated with MongoDB application.

        Returns:
            a list of IP address associated with MongoDB application.
        """
        self_unit = [self.unit_host(self.unit)]

        if not self._peers:
            return self_unit

        return self_unit + [self.unit_host(unit) for unit in self._peers.units]

    @property
    def _peers(self) -> Optional[Relation]:
        """Fetch the peer relation.

        Returns:
             An `ops.model.Relation` object representing the peer relation.
        """
        return self.model.get_relation(Config.Relations.PEERS)

    @property
    def peers_units(self) -> list[Unit]:
        """Get peers units in a safe way."""
        if not self._peers:
            return []
        else:
            return self._peers.units

    @property
    def mongo_config(self) -> MongoConfiguration:
        """Returns a MongoConfiguration object for shared libs with agnostic mongo commands."""
        return self.mongodb_config

    @property
    def mongodb_config(self) -> MongoConfiguration:
        """Create a configuration object with settings.

        Needed for correct handling interactions with MongoDB.

        Returns:
            A MongoConfiguration object
        """
        return self._get_mongodb_config_for_user(OperatorUser, self.app_hosts)

    @property
    def mongos_config(self) -> MongoConfiguration:
        """Generates a MongoConfiguration object for mongos in the deployment of MongoDB."""
        return self._get_mongos_config_for_user(OperatorUser, set(self.app_hosts))

    @property
    def monitor_config(self) -> MongoConfiguration:
        """Generates a MongoConfiguration object for this deployment of MongoDB."""
        return self._get_mongodb_config_for_user(MonitorUser, [self.unit_host(self.unit)])

    @property
    def backup_config(self) -> MongoConfiguration:
        """Generates a MongoConfiguration object for backup."""
        return self._get_mongodb_config_for_user(BackupUser, [self.unit_host(self.unit)])

    @property
    def _mongod_layer(self) -> Layer:
        """Returns a Pebble configuration layer for mongod."""
        layer_config = {
            "summary": "mongod layer",
            "description": "Pebble config layer for replicated mongod",
            "services": {
                "mongod": {
                    "override": "replace",
                    "summary": "mongod",
                    "command": "mongod " + get_mongod_args(self.mongodb_config, role=self.role),
                    "startup": "enabled",
                    "user": Config.UNIX_USER,
                    "group": Config.UNIX_GROUP,
                }
            },
        }
        return Layer(layer_config)

    @property
    def _mongos_layer(self) -> Layer:
        """Returns a Pebble configuration layer for mongos."""
        layer_config = {
            "summary": "mongos layer",
            "description": "Pebble config layer for mongos router",
            "services": {
                "mongos": {
                    "override": "replace",
                    "summary": "mongos",
                    "command": "mongos " + get_mongos_args(self.mongodb_config),
                    "startup": "enabled",
                    "user": Config.UNIX_USER,
                    "group": Config.UNIX_GROUP,
                }
            },
        }
        return Layer(layer_config)  # type: ignore

    @property
    def _monitor_layer(self) -> Layer:
        """Returns a Pebble configuration layer for mongodb_exporter."""
        layer_config = {
            "summary": "mongodb_exporter layer",
            "description": "Pebble config layer for mongodb_exporter",
            "services": {
                "mongodb_exporter": {
                    "override": "replace",
                    "summary": "mongodb_exporter",
                    "command": "mongodb_exporter --collector.diagnosticdata --compatible-mode",
                    "startup": "enabled",
                    "user": Config.UNIX_USER,
                    "group": Config.UNIX_GROUP,
                    "environment": {"MONGODB_URI": self.monitor_config.uri},
                }
            },
        }
        return Layer(layer_config)

    @property
    def _log_rotate_layer(self) -> Layer:
        """Returns a Pebble configuration layer for log rotate."""
        container = self.unit.get_container(Config.CONTAINER_NAME)
        # Before generating the log rotation layer we must first configure the log rotation
        # template.
        with open(Config.LogRotate.LOG_ROTATE_TEMPLATE, "r") as file:
            template = jinja2.Template(file.read())

        container.push(
            Config.LogRotate.RENDERED_TEMPLATE,
            template.render(
                logs_directory=Config.LOG_DIR,
                mongo_user=Config.UNIX_USER,
                max_log_size=Config.LogRotate.MAX_LOG_SIZE,
                max_rotations=Config.LogRotate.MAX_ROTATIONS_TO_KEEP,
            ),
        )

        layer_config = {
            "summary": "Log rotate layer",
            "description": "Pebble config layer for rotating mongodb logs",
            "services": {
                "logrotate": {
                    "summary": "log rotate",
                    # Pebble errors out if the command exits too fast (1s).
                    "command": f"sh -c 'logrotate {Config.LogRotate.RENDERED_TEMPLATE}; sleep 1'",
                    "startup": "enabled",
                    "override": "replace",
                    "backoff-delay": "1m0s",
                    "backoff-factor": 1,
                    "user": Config.UNIX_USER,
                    "group": Config.UNIX_GROUP,
                }
            },
        }
        return Layer(layer_config)

    @property
    def _backup_layer(self) -> Layer:
        """Returns a Pebble configuration layer for pbm."""
        layer_config = {
            "summary": "pbm layer",
            "description": "Pebble config layer for pbm",
            "services": {
                Config.Backup.SERVICE_NAME: {
                    "override": "replace",
                    "summary": "pbm",
                    "command": "pbm-agent",
                    "startup": "enabled",
                    "user": Config.UNIX_USER,
                    "group": Config.UNIX_GROUP,
                    "environment": {"PBM_MONGODB_URI": self.backup_config.uri},
                }
            },
        }
        return Layer(layer_config)

    @property
    def _webhook_layer(self) -> Layer:
        """Returns a Pebble configuration layer for wehooks mutator."""
        config = Config.WebhookManager
        cmd = f"uvicorn app:app --host 0.0.0.0 --port {config.PORT} --ssl-keyfile={config.KEY_PATH} --ssl-certfile={config.CRT_PATH}"
        layer_config = {
            "summary": "Webhook Manager layer",
            "description": "Pebble layer configuration for webhook mutation",
            "services": {
                Config.WebhookManager.SERVICE_NAME: {
                    "override": "merge",
                    "summary": "webhook manager daemon",
                    "command": cmd,
                    "startup": "enabled",
                    "environment": {
                        "GRACE_PERIOD_SECONDS": Config.WebhookManager.GRACE_PERIOD_SECONDS,
                    },
                },
            },
        }
        return Layer(layer_config)

    @property
    def relation(self) -> Optional[Relation]:
        """Peer relation data object."""
        return self.model.get_relation(Config.Relations.PEERS)

    @property
    def unit_peer_data(self) -> Dict:
        """Peer relation data object."""
        relation = self.relation
        if relation is None:
            return {}

        return relation.data[self.unit]

    @property
    def app_peer_data(self) -> RelationDataContent:
        """Peer relation data object."""
        relation = self.relation
        if relation is None:
            return {}

        return relation.data[self.app]

    @property
    def db_initialised(self) -> bool:
        """Check if MongoDB is initialised."""
        return json.loads(self.app_peer_data.get("db_initialised", "false"))

<<<<<<< HEAD
    @property
    def needs_new_termination_period(self) -> bool:
        """Check if the charm needs a new termination period."""
        return json.loads(self.app_peer_data.get("needs_new_termination_period", "true"))

    @needs_new_termination_period.setter
    def needs_new_termination_period(self, value):
        """Set the needs_new_termination_period flag."""
        if isinstance(value, bool):
            self.app_peer_data["needs_new_termination_period"] = json.dumps(value)
        else:
            raise ValueError(
                f"'needs_new_termination_period' must be a boolean value. Provided: {value} is of type {type(value)}"
            )

    @property
    def unit_departed(self) -> bool:
        """Whether the unit has departed or not."""
        return json.loads(self.unit_peer_data.get("unit_departed", "false"))

    @unit_departed.setter
    def unit_departed(self, value: bool) -> None:
        """Set the unit_departed flag."""
        if isinstance(value, bool):
            self.unit_peer_data["unit_departed"] = json.dumps(value)
        else:
            raise ValueError(
                f"'unit_departed' must be a boolean value. Provided: {value} is of type {type(value)}"
            )

    @property
    def first_time_with_new_termination_period(self) -> bool:
        """Whether the unit has departed or not."""
        return json.loads(
            self.unit_peer_data.get("first_time_with_new_termination_period", "true")
        )

    @first_time_with_new_termination_period.setter
    def first_time_with_new_termination_period(self, value: bool) -> None:
        """Set the unit_departed flag."""
        if isinstance(value, bool):
            self.unit_peer_data["first_time_with_new_termination_period"] = json.dumps(value)
        else:
            raise ValueError(
                f"'first_time_with_new_termination_period' must be a boolean value. Provided: {value} is of type {type(value)}"
            )

=======
>>>>>>> 4c3c9e7d
    def is_role_changed(self) -> bool:
        """Checks if application is running in provided role."""
        return self.role != self.model.config["role"]

    def is_role(self, role_name: str) -> bool:
        """Checks if application is running in provided role."""
        return self.role == role_name

    def has_config_server(self) -> bool:
        """Returns True if we have a config-server."""
        return self.get_config_server_name() is not None

    def get_config_server_name(self) -> str | None:
        """Returns the name of the Juju Application that the shard is using as a config server."""
        if not self.is_role(Config.Role.SHARD):
            logger.info(
                "Component %s is not a shard, cannot be integrated to a config-server.", self.role
            )
            return None

        return self.shard.get_config_server_name()

    @db_initialised.setter
    def db_initialised(self, value):
        """Set the db_initialised flag."""
        if isinstance(value, bool):
            self.app_peer_data["db_initialised"] = json.dumps(value)
        else:
            raise ValueError(
                f"'db_initialised' must be a boolean value. Provided: {value} is of type {type(value)}"
            )

    @property
    def upgrade_in_progress(self) -> bool:
        """Returns true if upgrade is in progress."""
        if not self.upgrade._upgrade:
            return False
        return self.upgrade._upgrade.in_progress

    @property
    def replica_set_initialised(self) -> bool:
        """Check if the MongoDB replica set is initialised."""
        return json.loads(self.app_peer_data.get("replica_set_initialised", "false"))

    @replica_set_initialised.setter
    def replica_set_initialised(self, value):
        """Set the replica_set_initialised flag."""
        if isinstance(value, bool):
            self.app_peer_data["replica_set_initialised"] = json.dumps(value)
        else:
            raise ValueError(
                f"'replica_set_initialised' must be a boolean value. Proivded: {value} is of type {type(value)}"
            )

    @property
    def users_initialized(self) -> bool:
        """Check if MongoDB users are created."""
        return json.loads(self.app_peer_data.get("users_initialized", "false"))

    @users_initialized.setter
    def users_initialized(self, value):
        """Set the users_initialized flag."""
        if isinstance(value, bool):
            self.app_peer_data["users_initialized"] = json.dumps(value)
        else:
            raise ValueError(
                f"'users_initialized' must be a boolean value. Proivded: {value} is of type {type(value)}"
            )

    @property
    def role(self) -> str:
        """Returns role of MongoDB deployment.

        At any point in time the user can do juju config role=new-role, but this functionality is
        not yet supported in the charm. This means that we cannot trust what is in
        self.model.config["role"] since it can change at the users command. For this reason we save
        the role in the application data bag and only refer to that as the official role.
        """
        # case 1: official role has not been set in the application peer data bag
        if (
            "role" not in self.app_peer_data
            and self.unit.is_leader()
            and self.model.config["role"]
        ):
            self.app_peer_data["role"] = self.model.config["role"]
            # app data bag isn't set until function completes
            return self.model.config["role"]
        # case 2: leader hasn't set the role yet
        elif "role" not in self.app_peer_data:
            return self.model.config["role"]

        # case 3: the role is already set
        return self.app_peer_data.get("role")

    @property
    def drained(self) -> bool:
        """Returns whether the shard has been drained."""
        if not self.is_role(Config.Role.SHARD):
            logger.info("Component %s is not a shard, cannot check draining status.", self.role)
            return False

        return self.unit_peer_data.get("drained", False)

    @property
    def primary(self) -> str | None:
        """Retrieves the unit with the primary replica."""
        try:
            with MongoDBConnection(self.mongodb_config) as mongo:
                primary_ip = mongo.primary()
        except PyMongoError as e:
            logger.error("Unable to access primary due to: %s", e)
            return None

        # check if current unit matches primary ip
        if primary_ip == self.unit_host(self.unit):
            return self.unit.name

        # check if peer unit matches primary ip
        for unit in self.peers_units:
            if primary_ip == self.unit_host(unit):
                return unit.name

        return None

    @property
    def get_charm_internal_revision(self) -> str:
        """Returns the contents of the get_charm_internal_revision file."""
        with open(Config.CHARM_INTERNAL_VERSION_FILE, "r") as f:
            return f.read().strip()

    @property
    def _is_removing_last_replica(self) -> bool:
        """Returns True if the last replica (juju unit) is getting removed."""
        return self.app.planned_units() == 0 and len(self.peers_units) == 0

    # END: properties

    # BEGIN: generic helper methods
    def remote_mongos_config(self, hosts) -> MongoConfiguration:
        """Generates a MongoConfiguration object for mongos in the deployment of MongoDB."""
        # mongos that are part of the cluster have the same username and password, but different
        # hosts
        return self._get_mongos_config_for_user(OperatorUser, hosts)

    def remote_mongodb_config(self, hosts, replset=None, standalone=None) -> MongoConfiguration:
        """Generates a MongoConfiguration object for mongod in the deployment of MongoDB."""
        # mongos that are part of the cluster have the same username and password, but different
        # hosts
        return self._get_mongodb_config_for_user(
            OperatorUser, hosts, replset=replset, standalone=standalone
        )

    def _scope_opj(self, scope: Scopes):
        if scope == APP_SCOPE:
            return self.app
        if scope == UNIT_SCOPE:
            return self.unit

    def _peer_data(self, scope: Scopes):
        return self.relation.data[self._scope_opj(scope)]

    @staticmethod
    def _compare_secret_ids(secret_id1: str, secret_id2: str) -> bool:
        """Reliable comparison on secret equality.

        NOTE: Secret IDs may be of any of these forms:
         - secret://9663a790-7828-4186-8b21-2624c58b6cfe/citb87nubg2s766pab40
         - secret:citb87nubg2s766pab40
        """
        if not secret_id1 or not secret_id2:
            return False

        regex = re.compile(".*[^/][/:]")

        pure_id1 = regex.sub("", secret_id1)
        pure_id2 = regex.sub("", secret_id2)

        if pure_id1 and pure_id2:
            return pure_id1 == pure_id2
        return False

    def _filesystem_handler(self, container: Container) -> None:
        """Pushes files on the container and handle permissions."""
        try:
            # mongod needs keyFile and TLS certificates on filesystem
            self.push_tls_certificate_to_workload()
            self._push_keyfile_to_workload(container)
            self._pull_licenses(container)
            self._set_data_dir_permissions(container)

        except (PathError, ProtocolError, MissingSecretError) as e:
            logger.error("Cannot initialize workload: %r", e)
            raise FailedToUpdateFilesystem

    # BEGIN: charm events
    def _on_mongod_pebble_ready(self, event) -> None:
        """Configure MongoDB pebble layer specification."""
        container = self.unit.get_container(Config.CONTAINER_NAME)

        # Just run the configure layers steps on the container and defer if it fails.
        try:
            self._configure_container(container)
        except ContainerNotReadyError:
            event.defer()
            return

        self.upgrade._reconcile_upgrade(event)

    # BEGIN: charm events
    def _on_webhook_mutator_pebble_ready(self, event) -> None:
        # still need todo use lightkube register the mutating webhook with
        # lightkube (maybe in on start)?
        # Get a reference the container attribute
        container = self.unit.get_container(Config.WebhookManager.CONTAINER_NAME)
        if not container.can_connect():
            logger.debug("%s container is not ready yet.", Config.WebhookManager.CONTAINER_NAME)
            event.defer()
            return

        cert = self.get_secret(APP_SCOPE, Config.WebhookManager.CRT_SECRET)
        private_key = self.get_secret(APP_SCOPE, Config.WebhookManager.KEY_SECRET)

        if not cert or not private_key:
            logger.debug("Waiting for certificates")
            event.defer()
            return

        container.push(Config.WebhookManager.CRT_PATH, cert)
        container.push(Config.WebhookManager.KEY_PATH, private_key)

        # Add initial Pebble config layer using the Pebble API
        container.add_layer(Config.WebhookManager.SERVICE_NAME, self._webhook_layer, combine=True)
        container.replan()

        if not self.unit.is_leader():
            return

        # Lightkube client
        client = Client()
        generate_service(client, self.unit, self.model.name, self.mutator_service_name)
        generate_mutating_webhook(
            client, self.unit, self.model.name, cert, self.mutator_service_name
        )

        # We must ensure that juju does not overwrite our termination period, so we should update
        # it as needed. However, updating the termination period can result in an onslaught of
        # events, including the upgrade event. To prevent this from messing with upgrades do not
        # update the termination period when an upgrade is occurring.
        if self.get_current_termination_period() != ONE_YEAR and not self.upgrade_in_progress:
            self.update_termination_grace_period(ONE_YEAR)

    def _configure_layers(self, container: Container) -> None:
        """Configure the layers of the container."""
        modified = False
        current_layers = container.get_plan()
        new_layers = {
            Config.SERVICE_NAME: self._mongod_layer,
            "log_rotate": self._log_rotate_layer,
        }
        if self.is_role(Config.Role.CONFIG_SERVER):
            new_layers["mongos"] = self._mongos_layer

        # Add Pebble config layers missing or modified
        for layer_name, definition in new_layers.items():
            for service_name, service in definition.services.items():
                if current_layers.services.get(service_name) != service:
                    modified = True
                    logger.debug(f"Adding layer {service_name}.")
                    container.add_layer(layer_name, definition, combine=True)

        # We'll always have a logrotate configuration at this point.
        container.exec(["chmod", "644", "/etc/logrotate.d/mongodb"])

        if modified:
            container.replan()

    def _configure_container(self, container: Container) -> None:
        """Configure MongoDB pebble layer specification."""
        if not container.can_connect():
            logger.debug("mongod container is not ready yet.")
            raise ContainerNotReadyError

        # We need to check that the storages are attached before starting the services.
        # pebble-ready is not guaranteed to run after storage-attached so this check allows
        # to ensure that the storages are attached before the pebble-ready hook is run.
        if any(not storage for storage in self.model.storages.values()):
            logger.debug("Storages are not attached yet")
            raise ContainerNotReadyError

        try:
            self._filesystem_handler(container)
        except FailedToUpdateFilesystem as err:
            raise ContainerNotReadyError from err

        self._configure_layers(container)

        # when a network cuts and the pod restarts - reconnect to the exporter
        try:
            self._connect_mongodb_exporter()
            self._connect_pbm_agent()
        except MissingSecretError as e:
            logger.error("Cannot connect mongodb exporter: %r", e)
            raise ContainerNotReadyError

    # BEGIN: charm events
    def _on_upgrade(self, event: UpgradeCharmEvent) -> None:
        """Upgrade event handler.

        During an upgrade event, it will set the version in all relations,
        replan the container and process the upgrade statuses. If the upgrade
        is compatible, it will end up emitting a post upgrade event that
        verifies the health of the cluster.
        """
        if self.get_termination_period_for_pod() != ONE_YEAR:
            return
        if self.first_time_with_new_termination_period:
            self.first_time_with_new_termination_period = False
            return
        if self.unit.is_leader():
            self.needs_new_termination_period = False
            self.version_checker.set_version_across_all_relations()

        container = self.unit.get_container(Config.CONTAINER_NAME)

        # Just run the configure layers steps on the container and defer if it fails.
        try:
            self._configure_container(container)
        except ContainerNotReadyError:
            self.status.set_and_share_status(Config.Status.UNHEALTHY_UPGRADE)
            self.upgrade._reconcile_upgrade(event, during_upgrade=True)
            event.defer()
            return

        self.status.set_and_share_status(Config.Status.WAITING_POST_UPGRADE_STATUS)
        self.upgrade._reconcile_upgrade(event, during_upgrade=True)
        if self.upgrade._upgrade.is_compatible:
            # Post upgrade event verifies the success of the upgrade.
            self.upgrade.post_app_upgrade_event.emit()

    def is_db_service_ready(self) -> bool:
        """Checks if the MongoDB service is ready to accept connections."""
        with MongoDBConnection(self.mongodb_config, "localhost", direct=True) as direct_mongo:
            return direct_mongo.is_ready

    def _on_config_changed(self, event: ConfigChangedEvent) -> None:
        """Listen to changes in application configuration.

        To prevent a user from migrating a cluster, and causing the component to become
        unresponsive therefore causing a cluster failure, error the component. This prevents it
        from executing other hooks with a new role.
        """
        # TODO in the future support migration of components
        if not self.is_role_changed():
            return

        if self.upgrade_in_progress:
            logger.warning(
                "Changing config options is not permitted during an upgrade. The charm may be in a broken, unrecoverable state."
            )
            event.defer()
            return

        logger.error(
            f"cluster migration currently not supported, cannot change from {self.model.config['role']} to {self.role}"
        )
        raise ShardingMigrationError(
            f"Migration of sharding components not permitted, revert config role to {self.role}"
        )

    def __can_charm_start(self) -> bool:
        """Runs the checks that are mandatory before trying to create anything mongodb related."""
        container = self.unit.get_container(Config.CONTAINER_NAME)

        try:
            self._configure_container(container)
        except ContainerNotReadyError:
            return

        if not container.can_connect():
            logger.debug("mongod container is not ready yet.")
            return False

        if not container.exists(Config.SOCKET_PATH):
            logger.debug("The mongod socket is not ready yet.")
            return False

        if not self.is_db_service_ready():
            logger.debug("mongodb service is not ready yet.")
            return False

        return True

    def _on_start(self, event: StartEvent) -> None:
        """Initialise MongoDB.

        Initialisation of replSet should be made once after start.
        MongoDB needs some time to become fully started.
        This event handler is deferred if initialisation of MongoDB
        replica set fails.
        By doing so, it is guaranteed that another
        attempt at initialisation will be made.

        Initial operator user can be created only through localhost connection.
        see https://www.mongodb.com/docs/manual/core/localhost-exception/
        unfortunately, pymongo unable to create a connection that is considered
        as local connection by MongoDB, even if a socket connection is used.
        As a result, there are only hackish ways to create initial user.
        It is needed to install mongodb-clients inside the charm container
        to make this function work correctly.
        """
        if not self.__can_charm_start():
            event.defer()
            return

        try:
            self._connect_mongodb_exporter()
        except ChangeError as e:
            logger.error(
                "An exception occurred when starting mongodb exporter, error: %s.", str(e)
            )
            self.status.set_and_share_status(BlockedStatus("couldn't start mongodb exporter"))
            return

        # mongod is now active
        self.status.set_and_share_status(ActiveStatus())
        self.upgrade._reconcile_upgrade(event)

        if self.get_termination_period_for_pod() == ONE_YEAR:
            self.first_time_with_new_termination_period = False

        if not self.unit.is_leader():
            return

        self._initialise_replica_set(event)
        try:
            self._initialise_users(event)
            self.db_initialised = True
        except RetryError:
            logger.error("Failed to initialise users. Deferring start event.")
            event.defer()
            return

    def _relation_changes_handler(self, event: RelationEvent) -> None:
        """Handles different relation events and updates MongoDB replica set."""
        self.upgrade._reconcile_upgrade(event)
        self._connect_mongodb_exporter()
        self._connect_pbm_agent()

        if not self.unit.is_leader():
            return

        if self.upgrade_in_progress:
            logger.warning(
                "Adding replicas during an upgrade is not supported. The charm may be in a broken, unrecoverable state"
            )
            event.defer()
            return

        # Admin password and keyFile should be created before running MongoDB.
        # This code runs on leader_elected event before mongod_pebble_ready
        self._generate_secrets()

        if not self.db_initialised:
            return

        self._reconcile_mongo_hosts_and_users(event)

    def _reconcile_mongo_hosts_and_users(self, event: RelationEvent) -> None:
        """Auxiliary function to reconcile mongo data for relation events.

        Args:
            event: The relation event
        """
        with MongoDBConnection(self.mongodb_config) as mongo:
            try:
                replset_members = mongo.get_replset_members()
                mongodb_hosts = self.mongodb_config.hosts

                # compare sets of mongod replica set members and juju hosts
                # to avoid unnecessary reconfiguration.
                if replset_members == mongodb_hosts:
                    self._set_leader_unit_active_if_needed()
                    return

                logger.info("Reconfigure replica set")

                # remove members first, it is faster
                self._remove_units_from_replica_set(event, mongo, replset_members - mongodb_hosts)

                # to avoid potential race conditions -
                # remove unit before adding new replica set members
                if isinstance(event, RelationDepartedEvent) and event.unit:
                    mongodb_hosts = mongodb_hosts - set([self.unit_host(event.unit)])

                self._add_units_from_replica_set(event, mongo, mongodb_hosts - replset_members)

                # app relations should be made aware of the new set of hosts
                if not self.is_role(Config.Role.SHARD):
                    self.client_relations.update_app_relation_data()

            except NotReadyError:
                self.status.set_and_share_status(
                    WaitingStatus("waiting to reconfigure replica set")
                )
                logger.info("Deferring reconfigure: another member doing sync right now")
                event.defer()
            except PyMongoError as e:
                self.status.set_and_share_status(
                    WaitingStatus("waiting to reconfigure replica set")
                )
                logger.info("Deferring reconfigure: error=%r", e)
                event.defer()

    def get_current_termination_period(self) -> int:
        """Returns the current termination period for the stateful set of this juju application."""
        client = Client()
        statefulset = client.get(StatefulSet, name=self.app.name, namespace=self.model.name)
        return statefulset.spec.template.spec.terminationGracePeriodSeconds

    def get_termination_period_for_pod(self) -> int:
        """Returns the current termination period for the pod of this unit."""
        pod_name = self.unit.name.replace("/", "-")
        client = Client()
        pod = client.get(Pod, name=pod_name, namespace=self.model.name)
        termination_grace_period = pod.spec.terminationGracePeriodSeconds
        return termination_grace_period

    def update_termination_grace_period(self, seconds: int) -> None:
        """Patch the termination grace period for the stateful set of this juju application."""
        client = Client()
        patch_data = {
            "spec": {
                "template": {
                    "spec": {"terminationGracePeriodSeconds": ONE_YEAR},
                    "metadata": {"annotations": {"force-update": str(int(time.time()))}},
                }
            }
        }
        client.patch(
            StatefulSet,
            name=self.app.name,
            namespace=self.model.name,
            obj=patch_data,
            patch_type=PatchType.MERGE,
        )
        # Works because we're leader.
        self.needs_new_termination_period = False

    def __handle_partition_on_stop(self) -> None:
        """Raise partition to prevent other units from restarting if an upgrade is in progress.

        If an upgrade is not in progress, the leader unit will reset the partition to 0.
        """
        current_unit_number = unit_number(self.unit)
        if kubernetes_upgrades.partition.get(app_name=self.app.name) < current_unit_number:
            kubernetes_upgrades.partition.set(app_name=self.app.name, value=current_unit_number)
            logger.debug(f"Partition set to {current_unit_number} during stop event")

    def __handle_upgrade_on_stop(self) -> None:
        """Sets the unit state to RESTARTING and step down from replicaset.

        Note that with how Juju currently operates, we only have at most 30
        seconds until SIGTERM command, so we are by no means guaranteed to have
        stepped down before the pod is removed.
        Upon restart, the upgrade will still resume because all hooks run the
        `_reconcile_upgrade` handler.
        """
        self.upgrade._upgrade.unit_state = UnitState.RESTARTING

        # According to the MongoDB documentation, before upgrading the primary, we must ensure a
        # safe primary re-election.
        try:
            if self.unit.name == self.primary:
                logger.debug("Stepping down current primary, before upgrading service...")
                self.upgrade.step_down_primary_and_wait_reelection()
        except FailedToElectNewPrimaryError:
            logger.error("Failed to reelect primary before upgrading unit.")
            return

    def _delete_service(self):
        """Deletes the mutator."""
        try:
            client = Client()
            client.delete(
                MutatingWebhookConfiguration,
                namespace=self.model.name,
                name=self.mutator_service_name,
            )
        except ApiError as err:
            logger.error(
                "Mutating webhook configuration failed to delete. Remove it manually please"
            )
            logger.error(str(err))

    def _on_stop(self, event) -> None:
<<<<<<< HEAD
        if (
            not self.needs_new_termination_period
            and not self.first_time_with_new_termination_period
        ):
            self.__handle_partition_on_stop()
        if self._is_removing_last_replica:
            self._delete_service()
        if self.db_initialised and self.unit_departed:
            self.__handle_relation_departed_on_stop()
=======
        self.__handle_partition_on_stop()
>>>>>>> 4c3c9e7d
        if not self.upgrade._upgrade:
            logger.debug("Peer relation missing during stop event")
            return
        self.__handle_upgrade_on_stop()

<<<<<<< HEAD
        # I can add this functionality to mongodb lib - i.e. a function wait_for_new_primary, but
        # this is just a POC
        waiting = 0
        while (
            self.unit.name == self.primary and len(self.peers_units) > 1 and waiting < ONE_MINUTE
        ):
            logger.debug("Stepping down current primary, before stopping.")
            with MongoDBConnection(self.mongodb_config) as mongo:
                mongo.step_down_primary()
            time.sleep(1)
            waiting += 1

        if "True" == self.unit_peer_data.get("unit_departed", "False"):
            logger.debug(f"{self.unit.name} blocking on_stop")
            is_in_replica_set = True
            timeout = UNIT_REMOVAL_TIMEOUT
            while is_in_replica_set and timeout > 0:
                is_in_replica_set = self.is_unit_in_replica_set()
                time.sleep(1)
                timeout -= 1
                if timeout < 0:
                    raise Exception(f"{self.unit.name}.on_stop timeout exceeded")
            logger.debug(f"{self.unit.name} releasing on_stop")
            self.unit_peer_data["unit_departed"] = ""
=======
    def mongodb_storage_detaching(self, event) -> None:
        """Before storage detaches, allow removing unit to remove itself from the set.

        If the removing unit is primary also allow it to step down and elect another unit as
        primary while it still has access to its storage.
        """
        if self.upgrade_in_progress:
            # We cannot defer and prevent a user from removing a unit, log a warning instead.
            logger.warning(
                "Removing replicas during an upgrade is not supported. The charm may be in a broken, unrecoverable state"
            )

        # A single replica cannot step down as primary and we cannot reconfigure the replica set to
        # have 0 members.
        if self._is_removing_last_replica:
            # removing config-server from a sharded cluster can be disaterous.
            if self.is_role(Config.Role.CONFIG_SERVER) and self.config_server.has_shards():
                current_shards = self.config_server.get_related_shards()
                early_removal_message = f"Cannot remove config-server, still related to shards {', '.join(current_shards)}"
                logger.error(early_removal_message)
                raise EarlyRemovalOfConfigServerError(early_removal_message)

            # cannot drain shard after storage detached.
            if self.is_role(Config.Role.SHARD) and self.shard.has_config_server():
                logger.info("Wait for shard to drain before detaching storage.")
                self.status.set_and_share_status(MaintenanceStatus("Draining shard from cluster"))
                mongos_hosts = self.shard.get_mongos_hosts()
                self.shard.wait_for_draining(mongos_hosts)
                logger.info("Shard successfully drained storage.")

        try:
            # retries over a period of 10 minutes in an attempt to resolve race conditions it is
            logger.debug("Removing %s from replica set", self.unit_host(self.unit))
            for attempt in Retrying(
                stop=stop_after_attempt(600),
                wait=wait_fixed(1),
                reraise=True,
            ):
                with attempt:
                    # in K8s we have the leader remove the unit from the replica set to reduce race
                    # conditions
                    if self.is_unit_in_replica_set():
                        raise UnitStillInReplicaSet()

        except NotReadyError:
            logger.info(
                "Failed to remove %s from replica set, another member is syncing", self.unit.name
            )
        except PyMongoError as e:
            logger.error("Failed to remove %s from replica set, error=%r", self.unit.name, e)
>>>>>>> 4c3c9e7d

    def _on_update_status(self, event: UpdateStatusEvent):
        # user-made mistakes might result in other incorrect statues. Prioritise informing users of
        # their mistake.
        if invalid_integration_status := self.status.get_invalid_integration_status():
            self.status.set_and_share_status(invalid_integration_status)
            return

        # no need to report on replica set status until initialised
        if not self.db_initialised:
            return

        # Cannot check more advanced MongoDB statuses if mongod hasn't started.
        with MongoDBConnection(self.mongodb_config, "localhost", direct=True) as direct_mongo:
            if not direct_mongo.is_ready:
                # edge case: mongod will fail to run if 1. they are running as shard and 2. they
                # have already been added to the cluster with internal membership via TLS and 3.
                # they remove support for TLS
                if self.is_role(Config.Role.SHARD) and self.shard.is_shard_tls_missing():
                    self.status.set_and_share_status(
                        BlockedStatus("Shard requires TLS to be enabled.")
                    )
                    return
                else:
                    self.status.set_and_share_status(WaitingStatus("Waiting for MongoDB to start"))
                    return

        self.upgrade._reconcile_upgrade(event)
        if self.upgrade_in_progress:
            self.status.set_and_share_status(self.status.process_statuses())
            # Useless to reun relation changes handler if upgrade is in progress and will delay.
            return

        # leader should periodically handle configuring the replica set. Incidents such as network
        # cuts can lead to new IP addresses and therefore will require a reconfigure. Especially
        # in the case that the leader a change in IP address it will not receive a relation event.
        if self.unit.is_leader():
            self._relation_changes_handler(event)

        self.status.set_and_share_status(self.status.process_statuses())

        self._handle_termination()

    # END: charm events

    def _handle_termination(self):
        """Handles the termination perdiod fiddling.

        We must ensure that juju does not overwrite our termination period, so we should update
        it as needed. However, updating the termination period can result in an onslaught of
        events, including the upgrade event. To prevent this from messing with upgrades do not
        update the termination period when an upgrade is occurring.
        """
        if self.get_termination_period_for_pod() == ONE_YEAR:
            self.first_time_with_new_termination_period = False
        if not self.unit.is_leader():
            return
        try:
            if self.get_current_termination_period() != ONE_YEAR and not self.upgrade_in_progress:
                self.update_termination_grace_period(ONE_YEAR)
        except ApiError:
            logger.info("Failed to update termination period.")
            return
        self.needs_new_termination_period = False

    # BEGIN: actions
    def _on_get_password(self, event: ActionEvent) -> None:
        """Returns the password for the user as an action response."""
        username = self._get_user_or_fail_event(
            event, default_username=OperatorUser.get_username()
        )
        if not username:
            return
        key_name = MongoDBUser.get_password_key_name_for_user(username)
        event.set_results(
            {Config.Actions.PASSWORD_PARAM_NAME: self.get_secret(APP_SCOPE, key_name)}
        )

    def _on_set_password(self, event: ActionEvent) -> None:
        """Set the password for the specified user."""
        if not self.pass_pre_set_password_checks(event):
            return

        username = self._get_user_or_fail_event(
            event, default_username=OperatorUser.get_username()
        )
        if not username:
            return

        new_password = event.params.get(Config.Actions.PASSWORD_PARAM_NAME, generate_password())

        if len(new_password) > Config.Secrets.MAX_PASSWORD_LENGTH:
            event.fail(
                f"Password cannot be longer than {Config.Secrets.MAX_PASSWORD_LENGTH} characters."
            )
            return

        try:
            secret_id = self.set_password(username, new_password)
        except SetPasswordError as e:
            event.fail(f"{e}")
            return

        if username == BackupUser.get_username():
            self._connect_pbm_agent()

        if username == MonitorUser.get_username():
            self._connect_mongodb_exporter()

        if username in [OperatorUser.get_username(), BackupUser.get_username()]:
            self.config_server.update_credentials(
                MongoDBUser.get_password_key_name_for_user(username),
                new_password,
            )

        event.set_results(
            {Config.Actions.PASSWORD_PARAM_NAME: new_password, "secret-id": secret_id}
        )

    def set_password(self, username, password) -> int:
        """Sets the password for a given username and return the secret id.

        Raises:
            SetPasswordError
        """
        with MongoDBConnection(self.mongodb_config) as mongo:
            try:
                mongo.set_user_password(username, password)
            except NotReadyError:
                raise SetPasswordError(
                    "Failed changing the password: Not all members healthy or finished initial sync."
                )
            except PyMongoError as e:
                raise SetPasswordError(f"Failed changing the password: {e}")

        return self.set_secret(
            APP_SCOPE, MongoDBUser.get_password_key_name_for_user(username), password
        )

    def _on_secret_remove(self, event):
        logging.debug(f"Secret {event.secret.id} seems to have no observers, could be removed")

    def _on_secret_changed(self, event):
        """Handles secrets changes event.

        When user run set-password action, juju leader changes the password inside the database
        and inside the secret object. This action runs the restart for monitoring tool and
        for backup tool on non-leader units to keep them working with MongoDB. The same workflow
        occurs on TLS certs change.
        """
        label = None
        if generate_secret_label(self, Config.APP_SCOPE) == event.secret.label:
            label = generate_secret_label(self, Config.APP_SCOPE)
            scope = APP_SCOPE
        elif generate_secret_label(self, Config.UNIT_SCOPE) == event.secret.label:
            label = generate_secret_label(self, Config.UNIT_SCOPE)
            scope = UNIT_SCOPE
        else:
            logging.debug("Secret %s changed, but it's unknown", event.secret.id)
            return
        logging.debug("Secret %s for scope %s changed, refreshing", event.secret.id, scope)

        self.secrets.get(label)
        self._connect_mongodb_exporter()
        self._connect_pbm_agent()

    # END: actions

    # BEGIN: user management
    @retry(
        stop=stop_after_attempt(USER_CREATING_MAX_ATTEMPTS),
        wait=wait_fixed(USER_CREATION_COOLDOWN),
        before=before_log(logger, logging.DEBUG),
    )
    def _initialise_users(self, event: StartEvent) -> None:
        """Create users.

        User creation can only be completed after the replica set has
        been initialised which requires some time.
        In race conditions this can lead to failure to initialise users.
        To prevent these race conditions from breaking the code, retry on failure.
        """
        if self.users_initialized:
            return

        # only leader should create users
        if not self.unit.is_leader():
            return

        logger.info("User initialization")
        try:
            logger.info("User initialization")
            self._init_operator_user()
            self._init_backup_user()
            self._init_monitor_user()
            # Bare replicas can create users or config-servers for related mongos apps
            if not self.is_role(Config.Role.SHARD):
                logger.info("Manage users")
                self.client_relations.oversee_users(None, event)
            self.users_initialized = True
        except ExecError as e:
            logger.error("Deferring on_start: exit code: %i, stderr: %s", e.exit_code, e.stderr)
            raise  # we need to raise to make retry work
        except PyMongoError as e:
            logger.error("Deferring on_start since: error=%r", e)
            raise  # we need to raise to make retry work
        except AdminUserCreationError:
            logger.error("Deferring on_start: Failed to create operator user.")
            raise  # we need to raise to make retry work

    @retry(
        stop=stop_after_attempt(3),
        wait=wait_fixed(5),
        reraise=True,
        before=before_log(logger, logging.DEBUG),
    )
    def _init_operator_user(self) -> None:
        """Creates initial operator user for MongoDB.

        Initial operator user can be created only through localhost connection.
        see https://www.mongodb.com/docs/manual/core/localhost-exception/
        unfortunately, pymongo unable to create a connection that is considered
        as local connection by MongoDB, even if a socket connection is used.
        As a result, there are only hackish ways to create initial user.
        It is needed to install mongodb-clients inside the charm container
        to make this function work correctly.
        """
        if self._is_user_created(OperatorUser) or not self.unit.is_leader():
            return

        container = self.unit.get_container(Config.CONTAINER_NAME)

        mongo_cmd = (
            "/usr/bin/mongosh" if container.exists("/usr/bin/mongosh") else "/usr/bin/mongo"
        )

        process = container.exec(
            command=get_create_user_cmd(self.mongodb_config, mongo_cmd),
            stdin=self.mongodb_config.password,
        )
        try:
            process.wait_output()
        except Exception as e:
            logger.exception("Failed to create the operator user: %s", e)
            raise AdminUserCreationError

        logger.debug(f"{OperatorUser.get_username()} user created")
        self._set_user_created(OperatorUser)

    @retry(
        stop=stop_after_attempt(3),
        wait=wait_fixed(5),
        reraise=True,
        before=before_log(logger, logging.DEBUG),
    )
    def _init_monitor_user(self):
        """Creates the monitor user on the MongoDB database."""
        if self._is_user_created(MonitorUser):
            return

        with MongoDBConnection(self.mongodb_config) as mongo:
            logger.debug("creating the monitor user roles...")
            mongo.create_role(
                role_name=MonitorUser.get_mongodb_role(), privileges=MonitorUser.get_privileges()
            )
            logger.debug("creating the monitor user...")
            mongo.create_user(self.monitor_config)
            self._set_user_created(MonitorUser)

        self._connect_mongodb_exporter()

    @retry(
        stop=stop_after_attempt(3),
        wait=wait_fixed(5),
        reraise=True,
        before=before_log(logger, logging.DEBUG),
    )
    def _init_backup_user(self):
        """Creates the backup user on the MongoDB database."""
        if self._is_user_created(BackupUser):
            return

        with MongoDBConnection(self.mongodb_config) as mongo:
            # first we must create the necessary roles for the PBM tool
            logger.info("creating the backup user roles...")
            mongo.create_role(
                role_name=BackupUser.get_mongodb_role(), privileges=BackupUser.get_privileges()
            )

            self._check_or_set_user_password(BackupUser)
            mongo.create_user(self.backup_config)
            self._set_user_created(BackupUser)

    # END: user management

    # BEGIN: helper functions
    def _update_related_hosts(self, event) -> None:
        # app relations should be made aware of the new set of hosts
        try:
            if not self.is_role(Config.Role.SHARD):
                self.client_relations.update_app_relation_data()
            self.config_server.update_mongos_hosts()
            self.cluster.update_config_server_db(event)
        except PyMongoError as e:
            logger.error("Deferring on updating app relation data since: error: %r", e)
            event.defer()
            return

    def _is_user_created(self, user: MongoDBUser) -> bool:
        return f"{user.get_username()}-user-created" in self.app_peer_data

    def _set_user_created(self, user: MongoDBUser) -> None:
        self.app_peer_data[f"{user.get_username()}-user-created"] = "True"

    def _get_mongodb_config_for_user(
        self,
        user: MongoDBUser,
        hosts: List[str],
        replset: str | None = None,
        standalone: bool = False,
    ) -> MongoConfiguration:
        external_ca, _ = self.tls.get_tls_files(internal=False)
        internal_ca, _ = self.tls.get_tls_files(internal=True)
        password = self.get_secret(APP_SCOPE, user.get_password_key_name())
        if not password:
            raise MissingSecretError(
                f"Password for '{APP_SCOPE}', '{user.get_username()}' couldn't be retrieved"
            )
        else:
            return MongoConfiguration(
                replset=replset or self.app.name,
                database=user.get_database_name(),
                username=user.get_username(),
                password=password,  # type: ignore
                hosts=set(hosts),
                roles=set(user.get_roles()),
                tls_external=external_ca is not None,
                tls_internal=internal_ca is not None,
                standalone=standalone,
            )

    def _get_mongos_config_for_user(
        self, user: MongoDBUser, hosts: Set[str]
    ) -> MongoConfiguration:
        external_ca, _ = self.tls.get_tls_files(internal=False)
        internal_ca, _ = self.tls.get_tls_files(internal=True)

        return MongoConfiguration(
            database=user.get_database_name(),
            username=user.get_username(),
            password=self.get_secret(APP_SCOPE, user.get_password_key_name()),
            hosts=hosts,
            port=Config.MONGOS_PORT,
            roles=user.get_roles(),
            tls_external=external_ca is not None,
            tls_internal=internal_ca is not None,
        )

    def _get_user_or_fail_event(self, event: ActionEvent, default_username: str) -> Optional[str]:
        """Returns MongoDBUser object or raises ActionFail if user doesn't exist."""
        username = event.params.get(Config.Actions.USERNAME_PARAM_NAME, default_username)
        if username not in CHARM_USERS:
            event.fail(
                f"The action can be run only for users used by the charm:"
                f" {', '.join(CHARM_USERS)} not {username}"
            )
            return
        return username

    def pass_pre_set_password_checks(self, event: ActionEvent) -> bool:
        """Checks conditions for setting the password and fail if necessary."""
        if self.is_role(Config.Role.SHARD):
            event.fail("Cannot set password on shard, please set password on config-server.")
            return False

        # changing the backup password while a backup/restore is in progress can be disastrous
        pbm_status = self.backups.get_pbm_status()
        if isinstance(pbm_status, MaintenanceStatus):
            event.fail("Cannot change password while a backup/restore is in progress.")
            return False

        # only leader can write the new password into peer relation.
        if not self.unit.is_leader():
            event.fail("The action can be run only on leader unit.")
            return False

        if self.upgrade_in_progress:
            logger.debug("Do not set the password while a backup/restore is in progress.")
            event.fail("Cannot set passwords while an upgrade is in progress.")
            return False

        return True

    def _check_or_set_user_password(self, user: MongoDBUser) -> None:
        key = user.get_password_key_name()
        if not self.get_secret(APP_SCOPE, key):
            self.set_secret(APP_SCOPE, key, generate_password())

    def _check_or_set_keyfile(self) -> None:
        if not self.get_secret(APP_SCOPE, "keyfile"):
            self._generate_keyfile()

    def _check_or_set_webhook_certs(self) -> None:
        """Set TLS certs for webhooks."""
        if not self.unit.is_leader():
            return
        if not self.get_secret(APP_SCOPE, Config.WebhookManager.CRT_SECRET) or not self.get_secret(
            APP_SCOPE, Config.WebhookManager.KEY_SECRET
        ):
            cert, key = gen_certificate(self.mutator_service_name, self.model.name)
            self.set_secret(APP_SCOPE, Config.WebhookManager.CRT_SECRET, cert.decode())
            self.set_secret(APP_SCOPE, Config.WebhookManager.KEY_SECRET, key.decode())

    def _generate_keyfile(self) -> None:
        self.set_secret(APP_SCOPE, "keyfile", generate_keyfile())

    def get_keyfile_contents(self) -> str:
        """Retrieves the contents of the keyfile on host machine."""
        # wait for keyFile to be created by leader unit
        if not self.get_secret(APP_SCOPE, Config.Secrets.SECRET_KEYFILE_NAME):
            logger.debug("waiting for leader unit to generate keyfile contents")

        try:
            container = self.unit.get_container(Config.CONTAINER_NAME)
            key = container.pull(f"{Config.MONGOD_CONF_DIR}/{Config.TLS.KEY_FILE_NAME}")
            return key.read()
        except PathError:
            logger.info("no keyfile present")
            return

    def _generate_secrets(self) -> None:
        """Generate passwords and put them into peer relation.

        The same keyFile and operator password on all members are needed.
        It means it is needed to generate them once and share between members.
        NB: only leader should execute this function.
        """
        self._check_or_set_user_password(OperatorUser)
        self._check_or_set_user_password(MonitorUser)
        self._check_or_set_keyfile()
        self._check_or_set_webhook_certs()

    def _initialise_replica_set(self, event: StartEvent) -> None:
        """Initialise replica set and create users."""
        if self.replica_set_initialised:
            # The replica set should be initialised only once. Check should be
            # external (e.g., check initialisation inside peer relation). We
            # shouldn't rely on MongoDB response because the data directory
            # can be corrupted.
            return

        # only leader should initialise the replica set
        if not self.unit.is_leader():
            return

        with MongoDBConnection(self.mongodb_config, "localhost", direct=True) as direct_mongo:
            try:
                logger.info("Replica Set initialization")
                direct_mongo.init_replset()
            except ExecError as e:
                logger.error(
                    "Deferring on_start: exit code: %i, stderr: %s", e.exit_code, e.stderr
                )
                event.defer()
                return
            except PyMongoError as e:
                logger.error("Deferring on_start since: error=%r", e)
                event.defer()
                return
            except AdminUserCreationError as e:
                logger.error("Deferring on_start because of users creation: error=%r", e)
                event.defer()
                return

        self.replica_set_initialised = True

    def _add_units_from_replica_set(
        self, event, mongo: MongoDBConnection, units_to_add: Set[str]
    ) -> None:
        for member in units_to_add:
            logger.debug("Adding %s to the replica set", member)
            with MongoDBConnection(self.mongodb_config, member, direct=True) as direct_mongo:
                if not direct_mongo.is_ready:
                    logger.debug("Deferring reconfigure: %s is not ready yet.", member)
                    event.defer()
                    return
            mongo.add_replset_member(member)

    def _remove_units_from_replica_set(
        self, event, mongo: MongoDBConnection, units_to_remove: Set[str]
    ) -> None:
        for member in units_to_remove:
            logger.debug("Removing %s from the replica set", member)
            mongo.remove_replset_member(member)

    def _set_leader_unit_active_if_needed(self):
        # This can happen after restart mongod when enable \ disable TLS
        if (
            isinstance(self.unit.status, WaitingStatus)
            and self.unit.status.message == "waiting to reconfigure replica set"
        ):
            self.status.set_and_share_status(ActiveStatus())

    def get_secret(self, scope: Scopes, key: str) -> Optional[str]:
        """Getting a secret."""
        label = generate_secret_label(self, scope)
        secret = self.secrets.get(label)
        if not secret:
            return

        value = secret.get_content().get(key)
        if value != Config.Secrets.SECRET_DELETED_LABEL:
            return value

    def set_secret(self, scope: Scopes, key: str, value: Optional[str]) -> Optional[str]:
        """(Re)defining a secret."""
        if not value:
            return self.remove_secret(scope, key)

        label = generate_secret_label(self, scope)
        secret = self.secrets.get(label)
        if not secret:
            self.secrets.add(label, {key: value}, scope)
        else:
            content = secret.get_content()
            content.update({key: value})
            secret.set_content(content)
        return label

    def remove_secret(self, scope, key) -> None:
        """Removing a secret."""
        label = generate_secret_label(self, scope)
        secret = self.secrets.get(label)
        if not secret:
            return

        content = secret.get_content()

        if not content.get(key) or content[key] == Config.Secrets.SECRET_DELETED_LABEL:
            logger.error(f"Non-existing secret {scope}:{key} was attempted to be removed.")
            return

        content[key] = Config.Secrets.SECRET_DELETED_LABEL
        secret.set_content(content)

    def restart_charm_services(self):
        """Restart mongod service."""
        container = self.unit.get_container(Config.CONTAINER_NAME)
        container.stop(Config.SERVICE_NAME)

        container.add_layer(Config.SERVICE_NAME, self._mongod_layer, combine=True)
        if self.is_role(Config.Role.CONFIG_SERVER):
            container.add_layer("mongos", self._mongos_layer, combine=True)

        container.replan()

        self._connect_mongodb_exporter()
        self._connect_pbm_agent()

    def _push_keyfile_to_workload(self, container: Container) -> None:
        """Upload the keyFile to a workload container."""
        keyfile = self.get_secret(APP_SCOPE, Config.Secrets.SECRET_KEYFILE_NAME)
        if not keyfile:
            raise MissingSecretError(f"No secret defined for {APP_SCOPE}, keyfile")
        else:
            self.push_file_to_unit(
                container=container,
                parent_dir=Config.MONGOD_CONF_DIR,
                file_name=Config.TLS.KEY_FILE_NAME,
                file_contents=keyfile,
            )

    def push_tls_certificate_to_workload(self) -> None:
        """Uploads certificate to the workload container."""
        container = self.unit.get_container(Config.CONTAINER_NAME)

        # Handling of external CA and PEM files
        external_ca, external_pem = self.tls.get_tls_files(internal=False)

        if external_ca is not None:
            logger.debug("Uploading external ca to workload container")
            self.push_file_to_unit(
                container=container,
                parent_dir=Config.MONGOD_CONF_DIR,
                file_name=Config.TLS.EXT_CA_FILE,
                file_contents=external_ca,
            )
        if external_pem is not None:
            logger.debug("Uploading external pem to workload container")
            self.push_file_to_unit(
                container=container,
                parent_dir=Config.MONGOD_CONF_DIR,
                file_name=Config.TLS.EXT_PEM_FILE,
                file_contents=external_pem,
            )

        # Handling of external CA and PEM files
        internal_ca, internal_pem = self.tls.get_tls_files(internal=True)

        if internal_ca is not None:
            logger.debug("Uploading internal ca to workload container")
            self.push_file_to_unit(
                container=container,
                parent_dir=Config.MONGOD_CONF_DIR,
                file_name=Config.TLS.INT_CA_FILE,
                file_contents=internal_ca,
            )
        if internal_pem is not None:
            logger.debug("Uploading internal pem to workload container")
            self.push_file_to_unit(
                container=container,
                parent_dir=Config.MONGOD_CONF_DIR,
                file_name=Config.TLS.INT_PEM_FILE,
                file_contents=internal_pem,
            )

    def push_file_to_unit(
        self, parent_dir: str, file_name: str, file_contents: str, container: Container = None
    ) -> None:
        """Push the file on the container, with the right permissions."""
        container = container or self.unit.get_container(Config.CONTAINER_NAME)
        container.push(
            f"{parent_dir}/{file_name}",
            file_contents,
            make_dirs=True,
            permissions=0o400,
            user=Config.UNIX_USER,
            group=Config.UNIX_GROUP,
        )

    def delete_tls_certificate_from_workload(self) -> None:
        """Deletes certificate from the workload container."""
        logger.info("Deleting TLS certificate from workload container")
        container = self.unit.get_container(Config.CONTAINER_NAME)
        for file in [
            Config.TLS.EXT_CA_FILE,
            Config.TLS.EXT_PEM_FILE,
            Config.TLS.INT_CA_FILE,
            Config.TLS.INT_PEM_FILE,
        ]:
            try:
                container.remove_path(f"{Config.MONGOD_CONF_DIR}/{file}")
            except PathError as err:
                logger.debug("Path unavailable: %s (%s)", file, str(err))

    def unit_host(self, unit: Unit) -> str:
        """Create a DNS name for a MongoDB unit.

        Args:
            unit_name: the juju unit name, e.g. "mongodb/1".

        Returns:
            A string representing the hostname of the MongoDB unit.
        """
        unit_id = unit.name.split("/")[1]
        return f"{self.app.name}-{unit_id}.{self.app.name}-endpoints"

    def _connect_mongodb_exporter(self) -> None:
        """Exposes the endpoint to mongodb_exporter."""
        container = self.unit.get_container(Config.CONTAINER_NAME)

        if not container.can_connect():
            return

        if not self.db_initialised:
            return

        # must wait for leader to set URI before connecting
        if not self.get_secret(APP_SCOPE, MonitorUser.get_password_key_name()):
            return

        current_service_config = (
            container.get_plan().to_dict().get("services", {}).get("mongodb_exporter", {})
        )
        new_service_config = self._monitor_layer.services.get("mongodb_exporter", {})

        if current_service_config == new_service_config:
            return

        # Add initial Pebble config layer using the Pebble API
        # mongodb_exporter --mongodb.uri=

        container.add_layer("mongodb_exporter", self._monitor_layer, combine=True)
        # Restart changed services and start startup-enabled services.
        container.replan()

    def _connect_pbm_agent(self) -> None:
        """Updates URI for pbm-agent."""
        container = self.unit.get_container(Config.CONTAINER_NAME)

        if not container.can_connect():
            logger.debug(
                "_connect_pbm_agent: can't connect to container %s. Returning.", container
            )
            return

        if not self.db_initialised:
            return

        # pbm is not functional in shards without a config-server
        if self.is_role(Config.Role.SHARD) and not (
            self.has_config_server() and self.shard._is_added_to_cluster()
        ):
            logger.debug("Cannot start pbm on shard until shard is added to cluster.")
            return

        # must wait for leader to set URI before any attempts to update are made
        if not self.get_secret(APP_SCOPE, BackupUser.get_password_key_name()):
            logger.debug("_connect_pbm_agent: can't get backup user password!. Returning.")
            return

        current_service_config = (
            container.get_plan().to_dict().get("services", {}).get(Config.Backup.SERVICE_NAME, {})
        )
        new_service_config = self._backup_layer.services.get(Config.Backup.SERVICE_NAME, {})

        if current_service_config == new_service_config:
            return

        container.add_layer(Config.Backup.SERVICE_NAME, self._backup_layer, combine=True)
        for attempt in Retrying(
            stop=stop_after_attempt(10),
            wait=wait_fixed(5),
            reraise=True,
        ):
            with attempt:
                container.replan()

    def has_backup_service(self) -> bool:
        """Returns the backup service."""
        container = self.unit.get_container(Config.CONTAINER_NAME)
        try:
            container.get_service(Config.Backup.SERVICE_NAME)
            return True
        except ModelError:
            return False

    def is_unit_in_replica_set(self) -> bool:
        """Check if the unit is in the replica set."""
        with MongoDBConnection(self.mongodb_config) as mongo:
            try:
                replset_members = mongo.get_replset_members()
                return self.unit_host(self.unit) in replset_members
            except NotReadyError as e:
                logger.error(f"{self.unit.name}.is_unit_in_replica_set NotReadyError={e}")
            except PyMongoError as e:
                logger.error(f"{self.unit.name}.is_unit_in_replica_set PyMongoError={e}")
        return False

    def run_pbm_command(self, cmd: List[str]) -> str:
        """Executes a command in the workload container."""
        container = self.unit.get_container(Config.CONTAINER_NAME)
        environment = {"PBM_MONGODB_URI": f"{self.backup_config.uri}"}
        process = container.exec([Config.Backup.PBM_PATH] + cmd, environment=environment)
        stdout, _ = process.wait_output()
        return stdout

    def clear_pbm_config_file(self) -> None:
        """Overwrites existing config file with an empty file."""
        container = self.unit.get_container(Config.CONTAINER_NAME)
        container.push(
            Config.Backup.PBM_CONFIG_FILE_PATH,
            "# this file is to be left empty. Changes in this file will be ignored.\n",
            make_dirs=True,
            permissions=0o400,
        )
        try:
            self.run_pbm_command(
                [
                    "config",
                    "--file",
                    Config.Backup.PBM_CONFIG_FILE_PATH,
                ]
            )
        except ExecError as e:
            logger.error(f"Failed to set pbm config file. {e}")
            self.unit.status = BlockedStatus(self.backups.process_pbm_error(e.stdout))
        return

    def start_backup_service(self) -> None:
        """Starts the backup service."""
        container = self.unit.get_container(Config.CONTAINER_NAME)
        container.start(Config.Backup.SERVICE_NAME)

    def restart_backup_service(self) -> None:
        """Restarts the backup service."""
        container = self.unit.get_container(Config.CONTAINER_NAME)
        container.restart(Config.Backup.SERVICE_NAME)

    def check_relation_broken_or_scale_down(self, event: RelationDepartedEvent) -> None:
        """Checks relation departed event is the result of removed relation or scale down.

        Relation departed and relation broken events occur during scaling down or during relation
        removal, only relation departed events have access to metadata to determine which case.
        """
        scaling_down = self.set_scaling_down(event)

        if scaling_down:
            logger.info(
                "Scaling down the application, no need to process removed relation in broken hook."
            )

    def is_scaling_down(self, rel_id: int) -> bool:
        """Returns True if the application is scaling down."""
        rel_departed_key = self._generate_relation_departed_key(rel_id)
        return json.loads(self.unit_peer_data[rel_departed_key])

    def has_departed_run(self, rel_id: int) -> bool:
        """Returns True if the relation departed event has run."""
        rel_departed_key = self._generate_relation_departed_key(rel_id)
        return rel_departed_key in self.unit_peer_data

    def set_scaling_down(self, event: RelationDepartedEvent) -> bool:
        """Sets whether or not the current unit is scaling down."""
        # check if relation departed is due to current unit being removed. (i.e. scaling down the
        # application.)
        rel_departed_key = self._generate_relation_departed_key(event.relation.id)
        scaling_down = event.departing_unit == self.unit
        self.unit_peer_data[rel_departed_key] = json.dumps(scaling_down)
        return scaling_down

    def proceed_on_broken_event(self, event) -> bool:
        """Returns relation_id if relation broken event occurred due to a removed relation."""
        # Only relation_deparated events can check if scaling down
        departed_relation_id = event.relation.id
        if not self.has_departed_run(departed_relation_id):
            logger.info(
                "Deferring, must wait for relation departed hook to decide if relation should be removed."
            )
            event.defer()
            return False

        # check if were scaling down and add a log message
        if self.is_scaling_down(departed_relation_id):
            logger.info(
                "Relation broken event occurring due to scale down, do not proceed to remove users."
            )
            return False

        return True

    @staticmethod
    def _generate_relation_departed_key(rel_id: int) -> str:
        """Generates the relation departed key for a specified relation id."""
        return f"relation_{rel_id}_departed"

    def is_relation_feasible(self, rel_interface: str) -> bool:
        """Returns true if the proposed relation is feasible.

        TODO add checks for version mismatch
        """
        if self.is_sharding_component() and rel_interface in Config.Relations.DB_RELATIONS:
            self.status.set_and_share_status(
                BlockedStatus(f"Sharding roles do not support {rel_interface} interface.")
            )
            logger.error(
                "Charm is in sharding role: %s. Does not support %s interface.",
                self.role,
                rel_interface,
            )
            return False

        if (
            not self.is_sharding_component()
            and rel_interface == Config.Relations.SHARDING_RELATIONS_NAME
        ):
            self.status.set_and_share_status(
                BlockedStatus("sharding interface cannot be used by replicas")
            )
            logger.error(
                "Charm is in sharding role: %s. Does not support %s interface.",
                self.role,
                rel_interface,
            )
            return False

        if revision_mismatch_status := self.status.get_cluster_mismatched_revision_status():
            self.status.set_and_share_status(revision_mismatch_status)
            return False

        return True

    def is_sharding_component(self) -> bool:
        """Returns true if charm is running as a sharded component."""
        return self.is_role(Config.Role.SHARD) or self.is_role(Config.Role.CONFIG_SERVER)

    def is_cluster_on_same_revision(self) -> bool:
        """Returns True if the cluster is using the same charm revision.

        Note: This can only be determined by the config-server since shards are not integrated to
        each other.
        """
        if not self.is_role(Config.Role.CONFIG_SERVER):
            raise NotConfigServerError("This check can only be ran by the config-server.")

        return self.version_checker.are_related_apps_valid()

    # END: helper functions

    # BEGIN: static methods
    @staticmethod
    def _pull_licenses(container: Container) -> None:
        """Pull licences from workload."""
        licenses = [
            "snap",
            "rock",
            "mongodb-exporter",
            "percona-backup-mongodb",
            "percona-server",
        ]

        for license_name in licenses:
            # Lazy copy, only if the file wasn't already pulled.
            filename = Path(f"LICENSE_{license_name}")
            if not filename.is_file():
                license_file = container.pull(path=Config.get_license_path(license_name))
                filename.write_text(str(license_file.read()))

    @staticmethod
    def _set_data_dir_permissions(container: Container) -> None:
        """Ensure the data directory for mongodb is writable for the "mongodb" user.

        Until the ability to set fsGroup and fsGroupChangePolicy via Pod securityContext
        is available, we fix permissions incorrectly with chown.
        """
        # Ensure the log status dir exists
        container.make_dir(Config.LogRotate.LOG_STATUS_DIR, make_parents=True)

        for path in [Config.DATA_DIR, Config.LOG_DIR, Config.LogRotate.LOG_STATUS_DIR]:
            paths = container.list_files(path, itself=True)
            assert len(paths) == 1, "list_files doesn't return only the directory itself"
            logger.debug(f"Data directory ownership: {paths[0].user}:{paths[0].group}")
            if paths[0].user != Config.UNIX_USER or paths[0].group != Config.UNIX_GROUP:
                container.exec(
                    f"chown {Config.UNIX_USER}:{Config.UNIX_GROUP} -R {path}".split(" ")
                )

    # END: static methods


class SetPasswordError(Exception):
    """Raised on failure to set password for MongoDB user."""


class ShardingMigrationError(Exception):
    """Raised when there is an attempt to change the role of a sharding component."""


if __name__ == "__main__":
    main(MongoDBCharm)<|MERGE_RESOLUTION|>--- conflicted
+++ resolved
@@ -5,6 +5,7 @@
 import json
 import logging
 import re
+import time
 from pathlib import Path
 from typing import Any, Dict, List, Optional, Set
 
@@ -443,7 +444,6 @@
         """Check if MongoDB is initialised."""
         return json.loads(self.app_peer_data.get("db_initialised", "false"))
 
-<<<<<<< HEAD
     @property
     def needs_new_termination_period(self) -> bool:
         """Check if the charm needs a new termination period."""
@@ -460,21 +460,6 @@
             )
 
     @property
-    def unit_departed(self) -> bool:
-        """Whether the unit has departed or not."""
-        return json.loads(self.unit_peer_data.get("unit_departed", "false"))
-
-    @unit_departed.setter
-    def unit_departed(self, value: bool) -> None:
-        """Set the unit_departed flag."""
-        if isinstance(value, bool):
-            self.unit_peer_data["unit_departed"] = json.dumps(value)
-        else:
-            raise ValueError(
-                f"'unit_departed' must be a boolean value. Provided: {value} is of type {type(value)}"
-            )
-
-    @property
     def first_time_with_new_termination_period(self) -> bool:
         """Whether the unit has departed or not."""
         return json.loads(
@@ -491,8 +476,6 @@
                 f"'first_time_with_new_termination_period' must be a boolean value. Provided: {value} is of type {type(value)}"
             )
 
-=======
->>>>>>> 4c3c9e7d
     def is_role_changed(self) -> bool:
         """Checks if application is running in provided role."""
         return self.role != self.model.config["role"]
@@ -622,11 +605,6 @@
         """Returns the contents of the get_charm_internal_revision file."""
         with open(Config.CHARM_INTERNAL_VERSION_FILE, "r") as f:
             return f.read().strip()
-
-    @property
-    def _is_removing_last_replica(self) -> bool:
-        """Returns True if the last replica (juju unit) is getting removed."""
-        return self.app.planned_units() == 0 and len(self.peers_units) == 0
 
     # END: properties
 
@@ -1088,7 +1066,6 @@
             logger.error(str(err))
 
     def _on_stop(self, event) -> None:
-<<<<<<< HEAD
         if (
             not self.needs_new_termination_period
             and not self.first_time_with_new_termination_period
@@ -1096,42 +1073,11 @@
             self.__handle_partition_on_stop()
         if self._is_removing_last_replica:
             self._delete_service()
-        if self.db_initialised and self.unit_departed:
-            self.__handle_relation_departed_on_stop()
-=======
-        self.__handle_partition_on_stop()
->>>>>>> 4c3c9e7d
         if not self.upgrade._upgrade:
             logger.debug("Peer relation missing during stop event")
             return
         self.__handle_upgrade_on_stop()
 
-<<<<<<< HEAD
-        # I can add this functionality to mongodb lib - i.e. a function wait_for_new_primary, but
-        # this is just a POC
-        waiting = 0
-        while (
-            self.unit.name == self.primary and len(self.peers_units) > 1 and waiting < ONE_MINUTE
-        ):
-            logger.debug("Stepping down current primary, before stopping.")
-            with MongoDBConnection(self.mongodb_config) as mongo:
-                mongo.step_down_primary()
-            time.sleep(1)
-            waiting += 1
-
-        if "True" == self.unit_peer_data.get("unit_departed", "False"):
-            logger.debug(f"{self.unit.name} blocking on_stop")
-            is_in_replica_set = True
-            timeout = UNIT_REMOVAL_TIMEOUT
-            while is_in_replica_set and timeout > 0:
-                is_in_replica_set = self.is_unit_in_replica_set()
-                time.sleep(1)
-                timeout -= 1
-                if timeout < 0:
-                    raise Exception(f"{self.unit.name}.on_stop timeout exceeded")
-            logger.debug(f"{self.unit.name} releasing on_stop")
-            self.unit_peer_data["unit_departed"] = ""
-=======
     def mongodb_storage_detaching(self, event) -> None:
         """Before storage detaches, allow removing unit to remove itself from the set.
 
@@ -1182,7 +1128,6 @@
             )
         except PyMongoError as e:
             logger.error("Failed to remove %s from replica set, error=%r", self.unit.name, e)
->>>>>>> 4c3c9e7d
 
     def _on_update_status(self, event: UpdateStatusEvent):
         # user-made mistakes might result in other incorrect statues. Prioritise informing users of
