#!/usr/bin/env python3
"""Charm code for MongoDB service on Kubernetes."""
# Copyright 2024 Canonical Ltd.
# See LICENSE file for licensing details.
import json
import logging
import re
import time
from pathlib import Path
from typing import Any, Dict, List, Optional, Set

import jinja2
from charms.grafana_k8s.v0.grafana_dashboard import GrafanaDashboardProvider
from charms.loki_k8s.v0.loki_push_api import LogProxyConsumer
from charms.mongodb.v0.config_server_interface import ClusterProvider
from charms.mongodb.v0.mongodb_secrets import SecretCache, generate_secret_label
from charms.mongodb.v0.set_status import MongoDBStatusHandler
from charms.mongodb.v0.upgrade_helpers import (
    FailedToElectNewPrimaryError,
    UnitState,
    unit_number,
)
from charms.mongodb.v1.helpers import (
    generate_keyfile,
    generate_password,
    get_create_user_cmd,
    get_mongod_args,
    get_mongos_args,
)
from charms.mongodb.v1.mongodb import (
    MongoConfiguration,
    MongoDBConnection,
    NotReadyError,
)
from charms.mongodb.v1.mongodb_backups import MongoDBBackups
from charms.mongodb.v1.mongodb_provider import MongoDBProvider
from charms.mongodb.v1.mongodb_tls import MongoDBTLS
from charms.mongodb.v1.shards_interface import ConfigServerRequirer, ShardingProvider
from charms.mongodb.v1.users import (
    CHARM_USERS,
    BackupUser,
    MongoDBUser,
    MonitorUser,
    OperatorUser,
)
from charms.prometheus_k8s.v0.prometheus_scrape import MetricsEndpointProvider
from data_platform_helpers.version_check import (
    CrossAppVersionChecker,
    get_charm_revision,
)
from lightkube import Client
from lightkube.resources.apps_v1 import StatefulSet
from lightkube.types import PatchType
from ops.charm import (
    ActionEvent,
    CharmBase,
    ConfigChangedEvent,
    RelationDepartedEvent,
    RelationEvent,
    StartEvent,
    UpdateStatusEvent,
    UpgradeCharmEvent,
)
from ops.main import main
from ops.model import (
    ActiveStatus,
    BlockedStatus,
    Container,
    MaintenanceStatus,
    ModelError,
    Relation,
    RelationDataContent,
    Unit,
    WaitingStatus,
)
from ops.pebble import ChangeError, ExecError, Layer, PathError, ProtocolError
from pymongo.errors import PyMongoError
from tenacity import (
    RetryError,
    Retrying,
    before_log,
    retry,
    stop_after_attempt,
    wait_fixed,
)

from config import Config
from exceptions import (
    AdminUserCreationError,
    ContainerNotReadyError,
    FailedToUpdateFilesystem,
    MissingSecretError,
    NotConfigServerError,
)
from upgrades import kubernetes_upgrades
from upgrades.mongodb_upgrades import MongoDBUpgrade

logger = logging.getLogger(__name__)

# Disable spamming logs from lightkube
logging.getLogger("httpx").setLevel(logging.WARNING)
logging.getLogger("httpcore").setLevel(logging.WARNING)

UNIT_REMOVAL_TIMEOUT = 1000

APP_SCOPE = Config.Relations.APP_SCOPE
UNIT_SCOPE = Config.Relations.UNIT_SCOPE
Scopes = Config.Relations.Scopes

ONE_MINUTE = 60
ONE_YEAR = 31540000
USER_CREATING_MAX_ATTEMPTS = 5
USER_CREATION_COOLDOWN = 30
REPLICA_SET_INIT_CHECK_TIMEOUT = 10


class MongoDBCharm(CharmBase):
    """A Juju Charm to deploy MongoDB on Kubernetes."""

    def __init__(self, *args):
        super().__init__(*args)
        self.framework.observe(self.on.mongod_pebble_ready, self._on_mongod_pebble_ready)
        self.framework.observe(self.on.config_changed, self._on_config_changed)
        self.framework.observe(self.on.start, self._on_start)
        self.framework.observe(self.on.upgrade_charm, self._on_upgrade)
        self.framework.observe(self.on.update_status, self._on_update_status)
        self.framework.observe(
            self.on[Config.Relations.PEERS].relation_joined, self._relation_changes_handler
        )

        self.framework.observe(
            self.on[Config.Relations.PEERS].relation_changed, self._relation_changes_handler
        )

        self.framework.observe(
            self.on[Config.Relations.PEERS].relation_departed, self._relation_changes_handler
        )

        # if a new leader has been elected update hosts of MongoDB
        self.framework.observe(self.on.leader_elected, self._relation_changes_handler)

        self.framework.observe(self.on.get_password_action, self._on_get_password)
        self.framework.observe(self.on.set_password_action, self._on_set_password)
        self.framework.observe(self.on.stop, self._on_stop)

        self.framework.observe(self.on.secret_remove, self._on_secret_remove)
        self.framework.observe(self.on.secret_changed, self._on_secret_changed)

        self.client_relations = MongoDBProvider(self, substrate=Config.SUBSTRATE)
        self.tls = MongoDBTLS(self, Config.Relations.PEERS, Config.SUBSTRATE)
        self.backups = MongoDBBackups(self)

        self.status = MongoDBStatusHandler(self)
        self.secrets = SecretCache(self)

        self.shard = ConfigServerRequirer(self)
        self.config_server = ShardingProvider(self)
        self.cluster = ClusterProvider(self)

        self.upgrade = MongoDBUpgrade(self)

        self.version_checker = CrossAppVersionChecker(
            self,
            version=get_charm_revision(self.unit, local_version=self.get_charm_internal_revision),
            relations_to_check=[
                Config.Relations.SHARDING_RELATIONS_NAME,
                Config.Relations.CONFIG_SERVER_RELATIONS_NAME,
            ],
        )

        self.metrics_endpoint = MetricsEndpointProvider(
            self, refresh_event=[self.on.start, self.on.update_status], jobs=self.monitoring_jobs
        )
        self.grafana_dashboards = GrafanaDashboardProvider(self)
        self.loki_push = LogProxyConsumer(
            self,
            log_files=Config.get_logs_files_paths(),
            relation_name=Config.Relations.LOGGING,
            container_name=Config.CONTAINER_NAME,
        )

    # BEGIN: properties
    @property
    def monitoring_jobs(self) -> list[dict[str, Any]]:
        """Defines the labels and targets for metrics."""
        return [
            {
                "static_configs": [
                    {
                        "targets": [f"*:{Config.Monitoring.MONGODB_EXPORTER_PORT}"],
                        "labels": {"cluster": self.get_config_server_name() or self.app.name},
                    }
                ]
            }
        ]

    @property
    def app_hosts(self) -> List[str]:
        """Retrieve IP addresses associated with MongoDB application.

        Returns:
            a list of IP address associated with MongoDB application.
        """
        self_unit = [self.unit_host(self.unit)]

        if not self._peers:
            return self_unit

        return self_unit + [self.unit_host(unit) for unit in self._peers.units]

    @property
    def _peers(self) -> Optional[Relation]:
        """Fetch the peer relation.

        Returns:
             An `ops.model.Relation` object representing the peer relation.
        """
        return self.model.get_relation(Config.Relations.PEERS)

    @property
    def peers_units(self) -> list[Unit]:
        """Get peers units in a safe way."""
        if not self._peers:
            return []
        else:
            return self._peers.units

    @property
    def mongo_config(self) -> MongoConfiguration:
        """Returns a MongoConfiguration object for shared libs with agnostic mongo commands."""
        return self.mongodb_config

    @property
    def mongodb_config(self) -> MongoConfiguration:
        """Create a configuration object with settings.

        Needed for correct handling interactions with MongoDB.

        Returns:
            A MongoConfiguration object
        """
        return self._get_mongodb_config_for_user(OperatorUser, self.app_hosts)

    @property
    def mongos_config(self) -> MongoConfiguration:
        """Generates a MongoConfiguration object for mongos in the deployment of MongoDB."""
        return self._get_mongos_config_for_user(OperatorUser, set(self.app_hosts))

    @property
    def monitor_config(self) -> MongoConfiguration:
        """Generates a MongoConfiguration object for this deployment of MongoDB."""
        return self._get_mongodb_config_for_user(MonitorUser, [self.unit_host(self.unit)])

    @property
    def backup_config(self) -> MongoConfiguration:
        """Generates a MongoConfiguration object for backup."""
        return self._get_mongodb_config_for_user(BackupUser, [self.unit_host(self.unit)])

    @property
    def _mongod_layer(self) -> Layer:
        """Returns a Pebble configuration layer for mongod."""
        layer_config = {
            "summary": "mongod layer",
            "description": "Pebble config layer for replicated mongod",
            "services": {
                "mongod": {
                    "override": "replace",
                    "summary": "mongod",
                    "command": "mongod " + get_mongod_args(self.mongodb_config, role=self.role),
                    "startup": "enabled",
                    "user": Config.UNIX_USER,
                    "group": Config.UNIX_GROUP,
                }
            },
        }
        return Layer(layer_config)

    @property
    def _mongos_layer(self) -> Layer:
        """Returns a Pebble configuration layer for mongos."""
        layer_config = {
            "summary": "mongos layer",
            "description": "Pebble config layer for mongos router",
            "services": {
                "mongos": {
                    "override": "replace",
                    "summary": "mongos",
                    "command": "mongos " + get_mongos_args(self.mongodb_config),
                    "startup": "enabled",
                    "user": Config.UNIX_USER,
                    "group": Config.UNIX_GROUP,
                }
            },
        }
        return Layer(layer_config)  # type: ignore

    @property
    def _monitor_layer(self) -> Layer:
        """Returns a Pebble configuration layer for mongodb_exporter."""
        layer_config = {
            "summary": "mongodb_exporter layer",
            "description": "Pebble config layer for mongodb_exporter",
            "services": {
                "mongodb_exporter": {
                    "override": "replace",
                    "summary": "mongodb_exporter",
                    "command": "mongodb_exporter --collector.diagnosticdata --compatible-mode",
                    "startup": "enabled",
                    "user": Config.UNIX_USER,
                    "group": Config.UNIX_GROUP,
                    "environment": {"MONGODB_URI": self.monitor_config.uri},
                }
            },
        }
        return Layer(layer_config)

    @property
    def _log_rotate_layer(self) -> Layer:
        """Returns a Pebble configuration layer for log rotate."""
        container = self.unit.get_container(Config.CONTAINER_NAME)
        # Before generating the log rotation layer we must first configure the log rotation
        # template.
        with open(Config.LogRotate.LOG_ROTATE_TEMPLATE, "r") as file:
            template = jinja2.Template(file.read())

        container.push(
            Config.LogRotate.RENDERED_TEMPLATE,
            template.render(
                logs_directory=Config.LOG_DIR,
                mongo_user=Config.UNIX_USER,
                max_log_size=Config.LogRotate.MAX_LOG_SIZE,
                max_rotations=Config.LogRotate.MAX_ROTATIONS_TO_KEEP,
            ),
        )

        layer_config = {
            "summary": "Log rotate layer",
            "description": "Pebble config layer for rotating mongodb logs",
            "services": {
                "logrotate": {
                    "summary": "log rotate",
                    # Pebble errors out if the command exits too fast (1s).
                    "command": f"sh -c 'logrotate {Config.LogRotate.RENDERED_TEMPLATE}; sleep 1'",
                    "startup": "enabled",
                    "override": "replace",
                    "backoff-delay": "1m0s",
                    "backoff-factor": 1,
                    "user": Config.UNIX_USER,
                    "group": Config.UNIX_GROUP,
                }
            },
        }
        return Layer(layer_config)

    @property
    def _backup_layer(self) -> Layer:
        """Returns a Pebble configuration layer for pbm."""
        layer_config = {
            "summary": "pbm layer",
            "description": "Pebble config layer for pbm",
            "services": {
                Config.Backup.SERVICE_NAME: {
                    "override": "replace",
                    "summary": "pbm",
                    "command": "pbm-agent",
                    "startup": "enabled",
                    "user": Config.UNIX_USER,
                    "group": Config.UNIX_GROUP,
                    "environment": {"PBM_MONGODB_URI": self.backup_config.uri},
                }
            },
        }
        return Layer(layer_config)

    @property
    def relation(self) -> Optional[Relation]:
        """Peer relation data object."""
        return self.model.get_relation(Config.Relations.PEERS)

    @property
    def unit_peer_data(self) -> Dict:
        """Peer relation data object."""
        relation = self.relation
        if relation is None:
            return {}

        return relation.data[self.unit]

    @property
    def app_peer_data(self) -> RelationDataContent:
        """Peer relation data object."""
        relation = self.relation
        if relation is None:
            return {}

        return relation.data[self.app]

    @property
    def db_initialised(self) -> bool:
        """Check if MongoDB is initialised."""
        return json.loads(self.app_peer_data.get("db_initialised", "false"))

    @property
    def unit_departed(self) -> bool:
        """Whether the unit has departed or not."""
        return json.loads(self.unit_peer_data.get("unit_departed", "false"))

    @unit_departed.setter
    def unit_departed(self, value: bool) -> None:
        """Set the unit_departed flag."""
        if isinstance(value, bool):
            self.unit_peer_data["unit_departed"] = json.dumps(value)
        else:
            raise ValueError(
                f"'unit_departed' must be a boolean value. Provided: {value} is of type {type(value)}"
            )

    def is_role_changed(self) -> bool:
        """Checks if application is running in provided role."""
        return self.role != self.model.config["role"]

    def is_role(self, role_name: str) -> bool:
        """Checks if application is running in provided role."""
        return self.role == role_name

    def has_config_server(self) -> bool:
        """Returns True if we have a config-server."""
        return self.get_config_server_name() is not None

    def get_config_server_name(self) -> str | None:
        """Returns the name of the Juju Application that the shard is using as a config server."""
        if not self.is_role(Config.Role.SHARD):
            logger.info(
                "Component %s is not a shard, cannot be integrated to a config-server.", self.role
            )
            return None

        return self.shard.get_config_server_name()

    @db_initialised.setter
    def db_initialised(self, value):
        """Set the db_initialised flag."""
        if isinstance(value, bool):
            self.app_peer_data["db_initialised"] = json.dumps(value)
        else:
            raise ValueError(
                f"'db_initialised' must be a boolean value. Provided: {value} is of type {type(value)}"
            )

    @property
    def upgrade_in_progress(self) -> bool:
        """Returns true if upgrade is in progress."""
        if not self.upgrade._upgrade:
            return False
        return self.upgrade._upgrade.in_progress

    @property
    def replica_set_initialised(self) -> bool:
        """Check if the MongoDB replica set is initialised."""
        return json.loads(self.app_peer_data.get("replica_set_initialised", "false"))

    @replica_set_initialised.setter
    def replica_set_initialised(self, value):
        """Set the replica_set_initialised flag."""
        if isinstance(value, bool):
            self.app_peer_data["replica_set_initialised"] = json.dumps(value)
        else:
            raise ValueError(
                f"'replica_set_initialised' must be a boolean value. Proivded: {value} is of type {type(value)}"
            )

    @property
    def users_initialized(self) -> bool:
        """Check if MongoDB users are created."""
        return json.loads(self.app_peer_data.get("users_initialized", "false"))

    @users_initialized.setter
    def users_initialized(self, value):
        """Set the users_initialized flag."""
        if isinstance(value, bool):
            self.app_peer_data["users_initialized"] = json.dumps(value)
        else:
            raise ValueError(
                f"'users_initialized' must be a boolean value. Proivded: {value} is of type {type(value)}"
            )

    @property
    def role(self) -> str:
        """Returns role of MongoDB deployment.

        At any point in time the user can do juju config role=new-role, but this functionality is
        not yet supported in the charm. This means that we cannot trust what is in
        self.model.config["role"] since it can change at the users command. For this reason we save
        the role in the application data bag and only refer to that as the official role.
        """
        # case 1: official role has not been set in the application peer data bag
        if (
            "role" not in self.app_peer_data
            and self.unit.is_leader()
            and self.model.config["role"]
        ):
            self.app_peer_data["role"] = self.model.config["role"]
            # app data bag isn't set until function completes
            return self.model.config["role"]
        # case 2: leader hasn't set the role yet
        elif "role" not in self.app_peer_data:
            return self.model.config["role"]

        # case 3: the role is already set
        return self.app_peer_data.get("role")

    @property
    def drained(self) -> bool:
        """Returns whether the shard has been drained."""
        if not self.is_role(Config.Role.SHARD):
            logger.info("Component %s is not a shard, cannot check draining status.", self.role)
            return False

        return self.unit_peer_data.get("drained", False)

    @property
    def primary(self) -> str | None:
        """Retrieves the unit with the primary replica."""
        try:
            with MongoDBConnection(self.mongodb_config) as mongo:
                primary_ip = mongo.primary()
        except PyMongoError as e:
            logger.error("Unable to access primary due to: %s", e)
            return None

        # check if current unit matches primary ip
        if primary_ip == self.unit_host(self.unit):
            return self.unit.name

        # check if peer unit matches primary ip
        for unit in self.peers_units:
            if primary_ip == self.unit_host(unit):
                return unit.name

        return None

    @property
    def get_charm_internal_revision(self) -> str:
        """Returns the contents of the get_charm_internal_revision file."""
        with open(Config.CHARM_INTERNAL_VERSION_FILE, "r") as f:
            return f.read().strip()

    # END: properties

    # BEGIN: generic helper methods
    def remote_mongos_config(self, hosts) -> MongoConfiguration:
        """Generates a MongoConfiguration object for mongos in the deployment of MongoDB."""
        # mongos that are part of the cluster have the same username and password, but different
        # hosts
        return self._get_mongos_config_for_user(OperatorUser, hosts)

    def remote_mongodb_config(self, hosts, replset=None, standalone=None) -> MongoConfiguration:
        """Generates a MongoConfiguration object for mongod in the deployment of MongoDB."""
        # mongos that are part of the cluster have the same username and password, but different
        # hosts
        return self._get_mongodb_config_for_user(
            OperatorUser, hosts, replset=replset, standalone=standalone
        )

    def _scope_opj(self, scope: Scopes):
        if scope == APP_SCOPE:
            return self.app
        if scope == UNIT_SCOPE:
            return self.unit

    def _peer_data(self, scope: Scopes):
        return self.relation.data[self._scope_opj(scope)]

    @staticmethod
    def _compare_secret_ids(secret_id1: str, secret_id2: str) -> bool:
        """Reliable comparison on secret equality.

        NOTE: Secret IDs may be of any of these forms:
         - secret://9663a790-7828-4186-8b21-2624c58b6cfe/citb87nubg2s766pab40
         - secret:citb87nubg2s766pab40
        """
        if not secret_id1 or not secret_id2:
            return False

        regex = re.compile(".*[^/][/:]")

        pure_id1 = regex.sub("", secret_id1)
        pure_id2 = regex.sub("", secret_id2)

        if pure_id1 and pure_id2:
            return pure_id1 == pure_id2
        return False

<<<<<<< HEAD
    # BEGIN: charm events

    def _on_mongod_pebble_ready(self, event) -> None:
        """Configure MongoDB pebble layer specification."""
        # Get a reference the container attribute
        container = self.unit.get_container(Config.CONTAINER_NAME)
        if not container.can_connect():
            logger.debug("mongod container is not ready yet.")
            event.defer()
            return

        # We need to check that the storages are attached before starting the services.
        # pebble-ready is not guaranteed to run after storage-attached so this check allows
        # to ensure that the storages are attached before the pebble-ready hook is run.
        if any(not storage for storage in self.model.storages.values()):
            logger.debug("Storages are not attached yet")
            event.defer()
            return

=======
    def _filesystem_handler(self, container: Container) -> None:
        """Pushes files on the container and handle permissions."""
>>>>>>> f9224f32
        try:
            # mongod needs keyFile and TLS certificates on filesystem
            self.push_tls_certificate_to_workload()
            self._push_keyfile_to_workload(container)
            self._pull_licenses(container)
            self._set_data_dir_permissions(container)

        except (PathError, ProtocolError, MissingSecretError) as e:
            logger.error("Cannot initialize workload: %r", e)
            raise FailedToUpdateFilesystem

    def _configure_layers(self, container: Container) -> None:
        """Configure the layers of the container."""
        modified = False
        current_layers = container.get_plan()
        new_layers = {
            Config.SERVICE_NAME: self._mongod_layer,
            "log_rotate": self._log_rotate_layer,
        }
        if self.is_role(Config.Role.CONFIG_SERVER):
            new_layers["mongos"] = self._mongos_layer

        # Add Pebble config layers missing or modified
        for layer_name, definition in new_layers.items():
            for service_name, service in definition.services.items():
                if current_layers.services.get(service_name) != service:
                    modified = True
                    logger.debug(f"Adding layer {service_name}.")
                    container.add_layer(layer_name, definition, combine=True)

        # We'll always have a logrotate configuration at this point.
        container.exec(["chmod", "644", "/etc/logrotate.d/mongodb"])

        if modified:
            container.replan()

    def _configure_container(self, container: Container) -> None:
        """Configure MongoDB pebble layer specification."""
        if not container.can_connect():
            logger.debug("mongod container is not ready yet.")
            raise ContainerNotReadyError

        # We need to check that the storages are attached before starting the services.
        # pebble-ready is not guaranteed to run after storage-attached so this check allows
        # to ensure that the storages are attached before the pebble-ready hook is run.
        if any(not storage for storage in self.model.storages.values()):
            logger.debug("Storages are not attached yet")
            raise ContainerNotReadyError

        try:
            self._filesystem_handler(container)
        except FailedToUpdateFilesystem as err:
            raise ContainerNotReadyError from err

        self._configure_layers(container)

        # when a network cuts and the pod restarts - reconnect to the exporter
        try:
            self._connect_mongodb_exporter()
            self._connect_pbm_agent()
        except MissingSecretError as e:
            logger.error("Cannot connect mongodb exporter: %r", e)
            raise ContainerNotReadyError

    # BEGIN: charm events
    def _on_upgrade(self, event: UpgradeCharmEvent) -> None:
        """Upgrade event handler.

        During an upgrade event, it will set the version in all relations,
        replan the container and process the upgrade statuses. If the upgrade
        is compatible, it will end up emitting a post upgrade event that
        verifies the health of the cluster.
        """
        if self.unit.is_leader():
            self.version_checker.set_version_across_all_relations()

        container = self.unit.get_container(Config.CONTAINER_NAME)

        # Just run the configure layers steps on the container and defer if it fails.
        try:
            self._configure_container(container)
        except ContainerNotReadyError:
            self.status.set_and_share_status(Config.Status.UNHEALTHY_UPGRADE)
            self.upgrade._reconcile_upgrade(event, during_upgrade=True)
            event.defer()
            return

        self.status.set_and_share_status(Config.Status.WAITING_POST_UPGRADE_STATUS)
        self.upgrade._reconcile_upgrade(event, during_upgrade=True)
        if self.upgrade._upgrade.is_compatible:
            # Post upgrade event verifies the success of the upgrade.
            self.upgrade.post_app_upgrade_event.emit()

    def _on_mongod_pebble_ready(self, event) -> None:
        """Configure MongoDB pebble layer specification."""
        container = self.unit.get_container(Config.CONTAINER_NAME)

        # Just run the configure layers steps on the container and defer if it fails.
        try:
            self._configure_container(container)
        except ContainerNotReadyError:
            event.defer()
            return

        self.upgrade._reconcile_upgrade(event)

    def is_db_service_ready(self) -> bool:
        """Checks if the MongoDB service is ready to accept connections."""
        with MongoDBConnection(self.mongodb_config, "localhost", direct=True) as direct_mongo:
            return direct_mongo.is_ready

    def _on_config_changed(self, event: ConfigChangedEvent) -> None:
        """Listen to changes in application configuration.

        To prevent a user from migrating a cluster, and causing the component to become
        unresponsive therefore causing a cluster failure, error the component. This prevents it
        from executing other hooks with a new role.
        """
        # TODO in the future support migration of components
        if not self.is_role_changed():
            return

        if self.upgrade_in_progress:
            logger.warning(
                "Changing config options is not permitted during an upgrade. The charm may be in a broken, unrecoverable state."
            )
            event.defer()
            return

        logger.error(
            f"cluster migration currently not supported, cannot change from {self.model.config['role']} to {self.role}"
        )
        raise ShardingMigrationError(
            f"Migration of sharding components not permitted, revert config role to {self.role}"
        )

    def __can_charm_start(self) -> bool:
        """Runs the checks that are mandatory before trying to create anything mongodb related."""
        container = self.unit.get_container(Config.CONTAINER_NAME)

        try:
            self._configure_container(container)
        except ContainerNotReadyError:
            return

        if not container.can_connect():
            logger.debug("mongod container is not ready yet.")
            return False

        if not container.exists(Config.SOCKET_PATH):
            logger.debug("The mongod socket is not ready yet.")
            return False

        if not self.is_db_service_ready():
            logger.debug("mongodb service is not ready yet.")
            return False

        return True

    def _on_start(self, event: StartEvent) -> None:
        """Initialise MongoDB.

        Initialisation of replSet should be made once after start.
        MongoDB needs some time to become fully started.
        This event handler is deferred if initialisation of MongoDB
        replica set fails.
        By doing so, it is guaranteed that another
        attempt at initialisation will be made.

        Initial operator user can be created only through localhost connection.
        see https://www.mongodb.com/docs/manual/core/localhost-exception/
        unfortunately, pymongo unable to create a connection that is considered
        as local connection by MongoDB, even if a socket connection is used.
        As a result, there are only hackish ways to create initial user.
        It is needed to install mongodb-clients inside the charm container
        to make this function work correctly.
        """
<<<<<<< HEAD
        # Patch the stateful set to have an increased termination period to prevent data loss on
        # removed shards. As Juju gives us a termination period of 30 seconds:
        # https://bugs.launchpad.net/juju/+bug/2035102

        # It doesn't matter if we patch the stateful set before or after the charm has started.
        # The usual start hooks emitted by juju will have already been emitted, so we can expect
        # two rounds of restarts on one or more units (some units that get initialised late will
        # only have one round of restarts). The second round of start hooks will be emitted
        # **only after the replica set has been initialized**, we have 0 control over that.

        if self.unit.is_leader() and self.get_current_termination_period() != ONE_YEAR:
            self.update_termination_grace_period(ONE_YEAR)

        container = self.unit.get_container(Config.CONTAINER_NAME)
        if not container.can_connect():
            logger.debug("mongod container is not ready yet.")
            event.defer()
            return

        if not container.exists(Config.SOCKET_PATH):
            logger.debug("The mongod socket is not ready yet.")
            event.defer()
            return

        if not self.is_db_service_ready():
            logger.debug("mongodb service is not ready yet.")
=======
        if not self.__can_charm_start():
>>>>>>> f9224f32
            event.defer()
            return

        try:
            self._connect_mongodb_exporter()
        except ChangeError as e:
            logger.error(
                "An exception occurred when starting mongodb exporter, error: %s.", str(e)
            )
            self.status.set_and_share_status(BlockedStatus("couldn't start mongodb exporter"))
            return

        # mongod is now active
        self.status.set_and_share_status(ActiveStatus())
        self.upgrade._reconcile_upgrade(event)

        if not self.unit.is_leader():
            return

        self._initialise_replica_set(event)
        try:
            self._initialise_users(event)
            self.db_initialised = True
        except RetryError:
            logger.error("Failed to initialise users. Deferring start event.")
            event.defer()
            return

    def _relation_changes_handler(self, event: RelationEvent) -> None:
        """Handles different relation events and updates MongoDB replica set."""
        self.upgrade._reconcile_upgrade(event)
        self._connect_mongodb_exporter()
        self._connect_pbm_agent()

        if isinstance(event, RelationDepartedEvent):
            if event.departing_unit.name == self.unit.name:
                self.unit_departed = True

        if not self.unit.is_leader():
            return

        if self.upgrade_in_progress:
            logger.warning(
                "Adding replicas during an upgrade is not supported. The charm may be in a broken, unrecoverable state"
            )
            event.defer()
            return

        # Admin password and keyFile should be created before running MongoDB.
        # This code runs on leader_elected event before mongod_pebble_ready
        self._generate_secrets()

        if not self.db_initialised:
            return

        self._reconcile_mongo_hosts_and_users(event)

    def _reconcile_mongo_hosts_and_users(self, event: RelationEvent) -> None:
        """Auxiliary function to reconcile mongo data for relation events.

        Args:
            event: The relation event
        """
        with MongoDBConnection(self.mongodb_config) as mongo:
            try:
                replset_members = mongo.get_replset_members()
                mongodb_hosts = self.mongodb_config.hosts

                # compare sets of mongod replica set members and juju hosts
                # to avoid unnecessary reconfiguration.
                if replset_members == mongodb_hosts:
                    self._set_leader_unit_active_if_needed()
                    return

                logger.info("Reconfigure replica set")

                # remove members first, it is faster
                self._remove_units_from_replica_set(event, mongo, replset_members - mongodb_hosts)

                # to avoid potential race conditions -
                # remove unit before adding new replica set members
                if isinstance(event, RelationDepartedEvent) and event.unit:
                    mongodb_hosts = mongodb_hosts - set([self.unit_host(event.unit)])

                self._add_units_from_replica_set(event, mongo, mongodb_hosts - replset_members)

                # app relations should be made aware of the new set of hosts
                if not self.is_role(Config.Role.SHARD):
                    self.client_relations.update_app_relation_data()

            except NotReadyError:
                self.status.set_and_share_status(
                    WaitingStatus("waiting to reconfigure replica set")
                )
                logger.info("Deferring reconfigure: another member doing sync right now")
                event.defer()
            except PyMongoError as e:
                self.status.set_and_share_status(
                    WaitingStatus("waiting to reconfigure replica set")
                )
                logger.info("Deferring reconfigure: error=%r", e)
                event.defer()

<<<<<<< HEAD
    def get_current_termination_period(self) -> int:
        """Returns the current termination period for the stateful set of this juju application."""
        client = Client()
        statefulset = client.get(StatefulSet, name=self.app.name, namespace=self.model.name)
        return statefulset.spec.template.spec.terminationGracePeriodSeconds

    def update_termination_grace_period(self, seconds: int) -> None:
        """Patch the termination grace period for the stateful set of this juju application."""
        # updating the termination grace period is only useful for shards, whose sudden removal
        # can result in data-loss
        if not self.is_role(Config.Role.SHARD):
            return

        client = Client()
        patch_data = {
            "spec": {
                "template": {
                    "spec": {"terminationGracePeriodSeconds": ONE_YEAR},
                    "metadata": {"annotations": {"force-update": str(int(time.time()))}},
                }
            }
        }
        client.patch(
            StatefulSet,
            name=self.app.name,
            namespace=self.model.name,
            obj=patch_data,
            patch_type=PatchType.MERGE,
        )

    def _on_stop(self, _) -> None:
        """Handle on_stop event.

        On stop can occur after a user has refreshed, after a unit has been removed, or when a pod
        is getting restarted.
        """
        if "True" == self.unit_peer_data.get("unit_departed", "False"):
            logger.debug(f"{self.unit.name} blocking on_stop")
            is_in_replica_set = True
            timeout = UNIT_REMOVAL_TIMEOUT
            while is_in_replica_set and timeout > 0:
                is_in_replica_set = self.is_unit_in_replica_set()
                time.sleep(1)
                timeout -= 1
                if timeout < 0:
                    raise Exception(f"{self.unit.name}.on_stop timeout exceeded")
            logger.debug(f"{self.unit.name} releasing on_stop")
            self.unit_peer_data["unit_departed"] = ""
=======
    def __handle_partition_on_stop(self) -> None:
        """Raise partition to prevent other units from restarting if an upgrade is in progress.

        If an upgrade is not in progress, the leader unit will reset the partition to 0.
        """
        current_unit_number = unit_number(self.unit)
        if kubernetes_upgrades.partition.get(app_name=self.app.name) < current_unit_number:
            kubernetes_upgrades.partition.set(app_name=self.app.name, value=current_unit_number)
            logger.debug(f"Partition set to {current_unit_number} during stop event")

    def __handle_relation_departed_on_stop(self) -> None:
        """Leaves replicaset.

        If the unit has not already left the replica set, this function
        attempts to block operations until the unit is removed. Note that with
        how Juju currently operates, we only have 30 seconds until SIGTERM
        command, so we are by no means guaranteed to have removed the replica
        before the pod is removed. However the leader will reconfigure the
        replica set if this is the case on `update status`.
        """
        logger.debug(f"{self.unit.name} blocking on_stop")
        is_in_replica_set = True
        timeout = UNIT_REMOVAL_TIMEOUT
        while is_in_replica_set and timeout > 0:
            is_in_replica_set = self.is_unit_in_replica_set()
            time.sleep(1)
            timeout -= 1
            if timeout < 0:
                raise Exception(f"{self.unit.name}.on_stop timeout exceeded")
        logger.debug("{self.unit.name} releasing on_stop")
        self.unit_departed = False

    def __handle_upgrade_on_stop(self) -> None:
        """Sets the unit state to RESTARTING and step down from replicaset.

        Note that with how Juju currently operates, we only have at most 30
        seconds until SIGTERM command, so we are by no means guaranteed to have
        stepped down before the pod is removed.
        Upon restart, the upgrade will still resume because all hooks run the
        `_reconcile_upgrade` handler.
        """
        self.upgrade._upgrade.unit_state = UnitState.RESTARTING

        # According to the MongoDB documentation, before upgrading the primary, we must ensure a
        # safe primary re-election.
        try:
            if self.unit.name == self.primary:
                logger.debug("Stepping down current primary, before upgrading service...")
                self.upgrade.step_down_primary_and_wait_reelection()
        except FailedToElectNewPrimaryError:
            logger.error("Failed to reelect primary before upgrading unit.")
            return

    def _on_stop(self, event) -> None:
        self.__handle_partition_on_stop()
        if self.unit_departed:
            self.__handle_relation_departed_on_stop()
        if not self.upgrade._upgrade:
            logger.debug("Peer relation missing during stop event")
            return
        self.__handle_upgrade_on_stop()
>>>>>>> f9224f32

        # I can add this functionality to mongodb lib - i.e. a function wait_for_new_primary, but
        # this is just a POC
        waiting = 0
        while (
            self.unit.name == self.primary and len(self.peers_units) > 1 and waiting < ONE_MINUTE
        ):
            logger.debug("Stepping down current primary, before stopping.")
            with MongoDBConnection(self.mongodb_config) as mongo:
                mongo.step_down_primary()
            time.sleep(1)
            waiting += 1

    def _on_update_status(self, event: UpdateStatusEvent):
        # user-made mistakes might result in other incorrect statues. Prioritise informing users of
        # their mistake.
        if invalid_integration_status := self.status.get_invalid_integration_status():
            self.status.set_and_share_status(invalid_integration_status)
            return

        # no need to report on replica set status until initialised
        if not self.db_initialised:
            return

        # Cannot check more advanced MongoDB statuses if mongod hasn't started.
        with MongoDBConnection(self.mongodb_config, "localhost", direct=True) as direct_mongo:
            if not direct_mongo.is_ready:
                # edge case: mongod will fail to run if 1. they are running as shard and 2. they
                # have already been added to the cluster with internal membership via TLS and 3.
                # they remove support for TLS
                if self.is_role(Config.Role.SHARD) and self.shard.is_shard_tls_missing():
                    self.status.set_and_share_status(
                        BlockedStatus("Shard requires TLS to be enabled.")
                    )
                    return
                else:
                    self.status.set_and_share_status(WaitingStatus("Waiting for MongoDB to start"))
                    return

        self.upgrade._reconcile_upgrade(event)
        if self.upgrade_in_progress:
            self.status.set_and_share_status(self.status.process_statuses())
            # Useless to reun relation changes handler if upgrade is in progress and will delay.
            return

        # leader should periodically handle configuring the replica set. Incidents such as network
        # cuts can lead to new IP addresses and therefore will require a reconfigure. Especially
        # in the case that the leader a change in IP address it will not receive a relation event.
        if self.unit.is_leader():
            self._relation_changes_handler(event)

        self.status.set_and_share_status(self.status.process_statuses())

        # We must ensure that juju does not overwrite our termination period, so we should update
        # it as needed. However, updating the termination period can result in an onslaught of
        # events, including the upgrade event. To prevent this from messing with upgrades do not
        # update the termination period when an upgrade is occurring.
        if (
            self.unit.is_leader()
            and self.get_current_termination_period() != ONE_YEAR
            and not self.upgrade_in_progress
        ):
            self.update_termination_grace_period(ONE_YEAR)

    # END: charm events

    # BEGIN: actions
    def _on_get_password(self, event: ActionEvent) -> None:
        """Returns the password for the user as an action response."""
        username = self._get_user_or_fail_event(
            event, default_username=OperatorUser.get_username()
        )
        if not username:
            return
        key_name = MongoDBUser.get_password_key_name_for_user(username)
        event.set_results(
            {Config.Actions.PASSWORD_PARAM_NAME: self.get_secret(APP_SCOPE, key_name)}
        )

    def _on_set_password(self, event: ActionEvent) -> None:
        """Set the password for the specified user."""
        if not self.pass_pre_set_password_checks(event):
            return

        username = self._get_user_or_fail_event(
            event, default_username=OperatorUser.get_username()
        )
        if not username:
            return

        new_password = event.params.get(Config.Actions.PASSWORD_PARAM_NAME, generate_password())

        if len(new_password) > Config.Secrets.MAX_PASSWORD_LENGTH:
            event.fail(
                f"Password cannot be longer than {Config.Secrets.MAX_PASSWORD_LENGTH} characters."
            )
            return

        try:
            secret_id = self.set_password(username, new_password)
        except SetPasswordError as e:
            event.fail(f"{e}")
            return

        if username == BackupUser.get_username():
            self._connect_pbm_agent()

        if username == MonitorUser.get_username():
            self._connect_mongodb_exporter()

        if username in [OperatorUser.get_username(), BackupUser.get_username()]:
            self.config_server.update_credentials(
                MongoDBUser.get_password_key_name_for_user(username),
                new_password,
            )

        event.set_results(
            {Config.Actions.PASSWORD_PARAM_NAME: new_password, "secret-id": secret_id}
        )

    def set_password(self, username, password) -> int:
        """Sets the password for a given username and return the secret id.

        Raises:
            SetPasswordError
        """
        with MongoDBConnection(self.mongodb_config) as mongo:
            try:
                mongo.set_user_password(username, password)
            except NotReadyError:
                raise SetPasswordError(
                    "Failed changing the password: Not all members healthy or finished initial sync."
                )
            except PyMongoError as e:
                raise SetPasswordError(f"Failed changing the password: {e}")

        return self.set_secret(
            APP_SCOPE, MongoDBUser.get_password_key_name_for_user(username), password
        )

    def _on_secret_remove(self, event):
        logging.debug(f"Secret {event.secret.id} seems to have no observers, could be removed")

    def _on_secret_changed(self, event):
        """Handles secrets changes event.

        When user run set-password action, juju leader changes the password inside the database
        and inside the secret object. This action runs the restart for monitoring tool and
        for backup tool on non-leader units to keep them working with MongoDB. The same workflow
        occurs on TLS certs change.
        """
        label = None
        if generate_secret_label(self, Config.APP_SCOPE) == event.secret.label:
            label = generate_secret_label(self, Config.APP_SCOPE)
            scope = APP_SCOPE
        elif generate_secret_label(self, Config.UNIT_SCOPE) == event.secret.label:
            label = generate_secret_label(self, Config.UNIT_SCOPE)
            scope = UNIT_SCOPE
        else:
            logging.debug("Secret %s changed, but it's unknown", event.secret.id)
            return
        logging.debug("Secret %s for scope %s changed, refreshing", event.secret.id, scope)

        self.secrets.get(label)
        self._connect_mongodb_exporter()
        self._connect_pbm_agent()

    # END: actions

    # BEGIN: user management
    @retry(
        stop=stop_after_attempt(USER_CREATING_MAX_ATTEMPTS),
        wait=wait_fixed(USER_CREATION_COOLDOWN),
        before=before_log(logger, logging.DEBUG),
    )
    def _initialise_users(self, event: StartEvent) -> None:
        """Create users.

        User creation can only be completed after the replica set has
        been initialised which requires some time.
        In race conditions this can lead to failure to initialise users.
        To prevent these race conditions from breaking the code, retry on failure.
        """
        if self.users_initialized:
            return

        # only leader should create users
        if not self.unit.is_leader():
            return

        logger.info("User initialization")
        try:
            logger.info("User initialization")
            self._init_operator_user()
            self._init_backup_user()
            self._init_monitor_user()
            # Bare replicas can create users or config-servers for related mongos apps
            if not self.is_role(Config.Role.SHARD):
                logger.info("Manage users")
                self.client_relations.oversee_users(None, event)
            self.users_initialized = True
        except ExecError as e:
            logger.error("Deferring on_start: exit code: %i, stderr: %s", e.exit_code, e.stderr)
            raise  # we need to raise to make retry work
        except PyMongoError as e:
            logger.error("Deferring on_start since: error=%r", e)
            raise  # we need to raise to make retry work
        except AdminUserCreationError:
            logger.error("Deferring on_start: Failed to create operator user.")
            raise  # we need to raise to make retry work

    @retry(
        stop=stop_after_attempt(3),
        wait=wait_fixed(5),
        reraise=True,
        before=before_log(logger, logging.DEBUG),
    )
    def _init_operator_user(self) -> None:
        """Creates initial operator user for MongoDB.

        Initial operator user can be created only through localhost connection.
        see https://www.mongodb.com/docs/manual/core/localhost-exception/
        unfortunately, pymongo unable to create a connection that is considered
        as local connection by MongoDB, even if a socket connection is used.
        As a result, there are only hackish ways to create initial user.
        It is needed to install mongodb-clients inside the charm container
        to make this function work correctly.
        """
        if self._is_user_created(OperatorUser) or not self.unit.is_leader():
            return

        container = self.unit.get_container(Config.CONTAINER_NAME)

        mongo_cmd = (
            "/usr/bin/mongosh" if container.exists("/usr/bin/mongosh") else "/usr/bin/mongo"
        )

        process = container.exec(
            command=get_create_user_cmd(self.mongodb_config, mongo_cmd),
            stdin=self.mongodb_config.password,
        )
        try:
            process.wait_output()
        except Exception as e:
            logger.exception("Failed to create the operator user: %s", e)
            raise AdminUserCreationError

        logger.debug(f"{OperatorUser.get_username()} user created")
        self._set_user_created(OperatorUser)

    @retry(
        stop=stop_after_attempt(3),
        wait=wait_fixed(5),
        reraise=True,
        before=before_log(logger, logging.DEBUG),
    )
    def _init_monitor_user(self):
        """Creates the monitor user on the MongoDB database."""
        if self._is_user_created(MonitorUser):
            return

        with MongoDBConnection(self.mongodb_config) as mongo:
            logger.debug("creating the monitor user roles...")
            mongo.create_role(
                role_name=MonitorUser.get_mongodb_role(), privileges=MonitorUser.get_privileges()
            )
            logger.debug("creating the monitor user...")
            mongo.create_user(self.monitor_config)
            self._set_user_created(MonitorUser)

        self._connect_mongodb_exporter()

    @retry(
        stop=stop_after_attempt(3),
        wait=wait_fixed(5),
        reraise=True,
        before=before_log(logger, logging.DEBUG),
    )
    def _init_backup_user(self):
        """Creates the backup user on the MongoDB database."""
        if self._is_user_created(BackupUser):
            return

        with MongoDBConnection(self.mongodb_config) as mongo:
            # first we must create the necessary roles for the PBM tool
            logger.info("creating the backup user roles...")
            mongo.create_role(
                role_name=BackupUser.get_mongodb_role(), privileges=BackupUser.get_privileges()
            )

            self._check_or_set_user_password(BackupUser)
            mongo.create_user(self.backup_config)
            self._set_user_created(BackupUser)

    # END: user management

    # BEGIN: helper functions

    def _is_user_created(self, user: MongoDBUser) -> bool:
        return f"{user.get_username()}-user-created" in self.app_peer_data

    def _set_user_created(self, user: MongoDBUser) -> None:
        self.app_peer_data[f"{user.get_username()}-user-created"] = "True"

    def _get_mongodb_config_for_user(
        self,
        user: MongoDBUser,
        hosts: List[str],
        replset: str | None = None,
        standalone: bool = False,
    ) -> MongoConfiguration:
        external_ca, _ = self.tls.get_tls_files(internal=False)
        internal_ca, _ = self.tls.get_tls_files(internal=True)
        password = self.get_secret(APP_SCOPE, user.get_password_key_name())
        if not password:
            raise MissingSecretError(
                f"Password for '{APP_SCOPE}', '{user.get_username()}' couldn't be retrieved"
            )
        else:
            return MongoConfiguration(
                replset=replset or self.app.name,
                database=user.get_database_name(),
                username=user.get_username(),
                password=password,  # type: ignore
                hosts=set(hosts),
                roles=set(user.get_roles()),
                tls_external=external_ca is not None,
                tls_internal=internal_ca is not None,
                standalone=standalone,
            )

    def _get_mongos_config_for_user(
        self, user: MongoDBUser, hosts: Set[str]
    ) -> MongoConfiguration:
        external_ca, _ = self.tls.get_tls_files(internal=False)
        internal_ca, _ = self.tls.get_tls_files(internal=True)

        return MongoConfiguration(
            database=user.get_database_name(),
            username=user.get_username(),
            password=self.get_secret(APP_SCOPE, user.get_password_key_name()),
            hosts=hosts,
            port=Config.MONGOS_PORT,
            roles=user.get_roles(),
            tls_external=external_ca is not None,
            tls_internal=internal_ca is not None,
        )

    def _get_user_or_fail_event(self, event: ActionEvent, default_username: str) -> Optional[str]:
        """Returns MongoDBUser object or raises ActionFail if user doesn't exist."""
        username = event.params.get(Config.Actions.USERNAME_PARAM_NAME, default_username)
        if username not in CHARM_USERS:
            event.fail(
                f"The action can be run only for users used by the charm:"
                f" {', '.join(CHARM_USERS)} not {username}"
            )
            return
        return username

    def pass_pre_set_password_checks(self, event: ActionEvent) -> bool:
        """Checks conditions for setting the password and fail if necessary."""
        if self.is_role(Config.Role.SHARD):
            event.fail("Cannot set password on shard, please set password on config-server.")
            return False

        # changing the backup password while a backup/restore is in progress can be disastrous
        pbm_status = self.backups.get_pbm_status()
        if isinstance(pbm_status, MaintenanceStatus):
            event.fail("Cannot change password while a backup/restore is in progress.")
            return False

        # only leader can write the new password into peer relation.
        if not self.unit.is_leader():
            event.fail("The action can be run only on leader unit.")
            return False

        if self.upgrade_in_progress:
            logger.debug("Do not set the password while a backup/restore is in progress.")
            event.fail("Cannot set passwords while an upgrade is in progress.")
            return False

        return True

    def _check_or_set_user_password(self, user: MongoDBUser) -> None:
        key = user.get_password_key_name()
        if not self.get_secret(APP_SCOPE, key):
            self.set_secret(APP_SCOPE, key, generate_password())

    def _check_or_set_keyfile(self) -> None:
        if not self.get_secret(APP_SCOPE, "keyfile"):
            self._generate_keyfile()

    def _generate_keyfile(self) -> None:
        self.set_secret(APP_SCOPE, "keyfile", generate_keyfile())

    def get_keyfile_contents(self) -> str:
        """Retrieves the contents of the keyfile on host machine."""
        # wait for keyFile to be created by leader unit
        if not self.get_secret(APP_SCOPE, Config.Secrets.SECRET_KEYFILE_NAME):
            logger.debug("waiting for leader unit to generate keyfile contents")

        try:
            container = self.unit.get_container(Config.CONTAINER_NAME)
            key = container.pull(f"{Config.MONGOD_CONF_DIR}/{Config.TLS.KEY_FILE_NAME}")
            return key.read()
        except PathError:
            logger.info("no keyfile present")
            return

    def _generate_secrets(self) -> None:
        """Generate passwords and put them into peer relation.

        The same keyFile and operator password on all members are needed.
        It means it is needed to generate them once and share between members.
        NB: only leader should execute this function.
        """
        self._check_or_set_user_password(OperatorUser)
        self._check_or_set_user_password(MonitorUser)

        self._check_or_set_keyfile()

    def _initialise_replica_set(self, event: StartEvent) -> None:
        """Initialise replica set and create users."""
        if self.replica_set_initialised:
            # The replica set should be initialised only once. Check should be
            # external (e.g., check initialisation inside peer relation). We
            # shouldn't rely on MongoDB response because the data directory
            # can be corrupted.
            return

        # only leader should initialise the replica set
        if not self.unit.is_leader():
            return

        with MongoDBConnection(self.mongodb_config, "localhost", direct=True) as direct_mongo:
            try:
                logger.info("Replica Set initialization")
                direct_mongo.init_replset()
            except ExecError as e:
                logger.error(
                    "Deferring on_start: exit code: %i, stderr: %s", e.exit_code, e.stderr
                )
                event.defer()
                return
            except PyMongoError as e:
                logger.error("Deferring on_start since: error=%r", e)
                event.defer()
                return
            except AdminUserCreationError as e:
                logger.error("Deferring on_start because of users creation: error=%r", e)
                event.defer()
                return

        self.replica_set_initialised = True

    def _add_units_from_replica_set(
        self, event, mongo: MongoDBConnection, units_to_add: Set[str]
    ) -> None:
        for member in units_to_add:
            logger.debug("Adding %s to the replica set", member)
            with MongoDBConnection(self.mongodb_config, member, direct=True) as direct_mongo:
                if not direct_mongo.is_ready:
                    logger.debug("Deferring reconfigure: %s is not ready yet.", member)
                    event.defer()
                    return
            mongo.add_replset_member(member)

    def _remove_units_from_replica_set(
        self, evemt, mongo: MongoDBConnection, units_to_remove: Set[str]
    ) -> None:
        for member in units_to_remove:
            logger.debug("Removing %s from the replica set", member)
            mongo.remove_replset_member(member)

    def _set_leader_unit_active_if_needed(self):
        # This can happen after restart mongod when enable \ disable TLS
        if (
            isinstance(self.unit.status, WaitingStatus)
            and self.unit.status.message == "waiting to reconfigure replica set"
        ):
            self.status.set_and_share_status(ActiveStatus())

    def get_secret(self, scope: Scopes, key: str) -> Optional[str]:
        """Getting a secret."""
        label = generate_secret_label(self, scope)
        secret = self.secrets.get(label)
        if not secret:
            return

        value = secret.get_content().get(key)
        if value != Config.Secrets.SECRET_DELETED_LABEL:
            return value

    def set_secret(self, scope: Scopes, key: str, value: Optional[str]) -> Optional[str]:
        """(Re)defining a secret."""
        if not value:
            return self.remove_secret(scope, key)

        label = generate_secret_label(self, scope)
        secret = self.secrets.get(label)
        if not secret:
            self.secrets.add(label, {key: value}, scope)
        else:
            content = secret.get_content()
            content.update({key: value})
            secret.set_content(content)
        return label

    def remove_secret(self, scope, key) -> None:
        """Removing a secret."""
        label = generate_secret_label(self, scope)
        secret = self.secrets.get(label)
        if not secret:
            return

        content = secret.get_content()

        if not content.get(key) or content[key] == Config.Secrets.SECRET_DELETED_LABEL:
            logger.error(f"Non-existing secret {scope}:{key} was attempted to be removed.")
            return

        content[key] = Config.Secrets.SECRET_DELETED_LABEL
        secret.set_content(content)

    def restart_charm_services(self):
        """Restart mongod service."""
        container = self.unit.get_container(Config.CONTAINER_NAME)
        container.stop(Config.SERVICE_NAME)

        container.add_layer(Config.SERVICE_NAME, self._mongod_layer, combine=True)
        if self.is_role(Config.Role.CONFIG_SERVER):
            container.add_layer("mongos", self._mongos_layer, combine=True)

        container.replan()

        self._connect_mongodb_exporter()
        self._connect_pbm_agent()

    def _push_keyfile_to_workload(self, container: Container) -> None:
        """Upload the keyFile to a workload container."""
        keyfile = self.get_secret(APP_SCOPE, Config.Secrets.SECRET_KEYFILE_NAME)
        if not keyfile:
            raise MissingSecretError(f"No secret defined for {APP_SCOPE}, keyfile")
        else:
            self.push_file_to_unit(
                container=container,
                parent_dir=Config.MONGOD_CONF_DIR,
                file_name=Config.TLS.KEY_FILE_NAME,
                file_contents=keyfile,
            )

    def push_tls_certificate_to_workload(self) -> None:
        """Uploads certificate to the workload container."""
        container = self.unit.get_container(Config.CONTAINER_NAME)

        # Handling of external CA and PEM files
        external_ca, external_pem = self.tls.get_tls_files(internal=False)

        if external_ca is not None:
            logger.debug("Uploading external ca to workload container")
            self.push_file_to_unit(
                container=container,
                parent_dir=Config.MONGOD_CONF_DIR,
                file_name=Config.TLS.EXT_CA_FILE,
                file_contents=external_ca,
            )
        if external_pem is not None:
            logger.debug("Uploading external pem to workload container")
            self.push_file_to_unit(
                container=container,
                parent_dir=Config.MONGOD_CONF_DIR,
                file_name=Config.TLS.EXT_PEM_FILE,
                file_contents=external_pem,
            )

        # Handling of external CA and PEM files
        internal_ca, internal_pem = self.tls.get_tls_files(internal=True)

        if internal_ca is not None:
            logger.debug("Uploading internal ca to workload container")
            self.push_file_to_unit(
                container=container,
                parent_dir=Config.MONGOD_CONF_DIR,
                file_name=Config.TLS.INT_CA_FILE,
                file_contents=internal_ca,
            )
        if internal_pem is not None:
            logger.debug("Uploading internal pem to workload container")
            self.push_file_to_unit(
                container=container,
                parent_dir=Config.MONGOD_CONF_DIR,
                file_name=Config.TLS.INT_PEM_FILE,
                file_contents=internal_pem,
            )

    def push_file_to_unit(
        self, parent_dir: str, file_name: str, file_contents: str, container: Container = None
    ) -> None:
        """Push the file on the container, with the right permissions."""
        container = container or self.unit.get_container(Config.CONTAINER_NAME)
        container.push(
            f"{parent_dir}/{file_name}",
            file_contents,
            make_dirs=True,
            permissions=0o400,
            user=Config.UNIX_USER,
            group=Config.UNIX_GROUP,
        )

    def delete_tls_certificate_from_workload(self) -> None:
        """Deletes certificate from the workload container."""
        logger.info("Deleting TLS certificate from workload container")
        container = self.unit.get_container(Config.CONTAINER_NAME)
        for file in [
            Config.TLS.EXT_CA_FILE,
            Config.TLS.EXT_PEM_FILE,
            Config.TLS.INT_CA_FILE,
            Config.TLS.INT_PEM_FILE,
        ]:
            try:
                container.remove_path(f"{Config.MONGOD_CONF_DIR}/{file}")
            except PathError as err:
                logger.debug("Path unavailable: %s (%s)", file, str(err))

    def unit_host(self, unit: Unit) -> str:
        """Create a DNS name for a MongoDB unit.

        Args:
            unit_name: the juju unit name, e.g. "mongodb/1".

        Returns:
            A string representing the hostname of the MongoDB unit.
        """
        unit_id = unit.name.split("/")[1]
        return f"{self.app.name}-{unit_id}.{self.app.name}-endpoints"

    def _connect_mongodb_exporter(self) -> None:
        """Exposes the endpoint to mongodb_exporter."""
        container = self.unit.get_container(Config.CONTAINER_NAME)

        if not container.can_connect():
            return

        if not self.db_initialised:
            return

        # must wait for leader to set URI before connecting
        if not self.get_secret(APP_SCOPE, MonitorUser.get_password_key_name()):
            return

        current_service_config = (
            container.get_plan().to_dict().get("services", {}).get("mongodb_exporter", {})
        )
        new_service_config = self._monitor_layer.services.get("mongodb_exporter", {})

        if current_service_config == new_service_config:
            return

        # Add initial Pebble config layer using the Pebble API
        # mongodb_exporter --mongodb.uri=

        container.add_layer("mongodb_exporter", self._monitor_layer, combine=True)
        # Restart changed services and start startup-enabled services.
        container.replan()

    def _connect_pbm_agent(self) -> None:
        """Updates URI for pbm-agent."""
        container = self.unit.get_container(Config.CONTAINER_NAME)

        if not container.can_connect():
            logger.debug(
                "_connect_pbm_agent: can't connect to container %s. Returning.", container
            )
            return

        if not self.db_initialised:
            return

        # pbm is not functional in shards without a config-server
        if self.is_role(Config.Role.SHARD) and not (
            self.has_config_server() and self.shard._is_added_to_cluster()
        ):
            logger.debug("Cannot start pbm on shard until shard is added to cluster.")
            return

        # must wait for leader to set URI before any attempts to update are made
        if not self.get_secret(APP_SCOPE, BackupUser.get_password_key_name()):
            logger.debug("_connect_pbm_agent: can't get backup user password!. Returning.")
            return

        current_service_config = (
            container.get_plan().to_dict().get("services", {}).get(Config.Backup.SERVICE_NAME, {})
        )
        new_service_config = self._backup_layer.services.get(Config.Backup.SERVICE_NAME, {})

        if current_service_config == new_service_config:
            return

        container.add_layer(Config.Backup.SERVICE_NAME, self._backup_layer, combine=True)
        for attempt in Retrying(
            stop=stop_after_attempt(10),
            wait=wait_fixed(5),
            reraise=True,
        ):
            with attempt:
                container.replan()

    def has_backup_service(self) -> bool:
        """Returns the backup service."""
        container = self.unit.get_container(Config.CONTAINER_NAME)
        try:
            container.get_service(Config.Backup.SERVICE_NAME)
            return True
        except ModelError:
            return False

    def is_unit_in_replica_set(self) -> bool:
        """Check if the unit is in the replica set."""
        with MongoDBConnection(self.mongodb_config) as mongo:
            try:
                replset_members = mongo.get_replset_members()
                return self.unit_host(self.unit) in replset_members
            except NotReadyError as e:
                logger.error(f"{self.unit.name}.is_unit_in_replica_set NotReadyError={e}")
            except PyMongoError as e:
                logger.error(f"{self.unit.name}.is_unit_in_replica_set PyMongoError={e}")
        return False

    def run_pbm_command(self, cmd: List[str]) -> str:
        """Executes a command in the workload container."""
        container = self.unit.get_container(Config.CONTAINER_NAME)
        environment = {"PBM_MONGODB_URI": f"{self.backup_config.uri}"}
        process = container.exec([Config.Backup.PBM_PATH] + cmd, environment=environment)
        stdout, _ = process.wait_output()
        return stdout

    def clear_pbm_config_file(self) -> None:
        """Overwrites existing config file with an empty file."""
        container = self.unit.get_container(Config.CONTAINER_NAME)
        container.push(
            Config.Backup.PBM_CONFIG_FILE_PATH,
            "# this file is to be left empty. Changes in this file will be ignored.\n",
            make_dirs=True,
            permissions=0o400,
        )
        try:
            self.run_pbm_command(
                [
                    "config",
                    "--file",
                    Config.Backup.PBM_CONFIG_FILE_PATH,
                ]
            )
        except ExecError as e:
            logger.error(f"Failed to set pbm config file. {e}")
            self.unit.status = BlockedStatus(self.backups.process_pbm_error(e.stdout))
        return

    def start_backup_service(self) -> None:
        """Starts the backup service."""
        container = self.unit.get_container(Config.CONTAINER_NAME)
        container.start(Config.Backup.SERVICE_NAME)

    def restart_backup_service(self) -> None:
        """Restarts the backup service."""
        container = self.unit.get_container(Config.CONTAINER_NAME)
        container.restart(Config.Backup.SERVICE_NAME)

    def check_relation_broken_or_scale_down(self, event: RelationDepartedEvent) -> None:
        """Checks relation departed event is the result of removed relation or scale down.

        Relation departed and relation broken events occur during scaling down or during relation
        removal, only relation departed events have access to metadata to determine which case.
        """
        scaling_down = self.set_scaling_down(event)

        if scaling_down:
            logger.info(
                "Scaling down the application, no need to process removed relation in broken hook."
            )

    def is_scaling_down(self, rel_id: int) -> bool:
        """Returns True if the application is scaling down."""
        rel_departed_key = self._generate_relation_departed_key(rel_id)
        return json.loads(self.unit_peer_data[rel_departed_key])

    def has_departed_run(self, rel_id: int) -> bool:
        """Returns True if the relation departed event has run."""
        rel_departed_key = self._generate_relation_departed_key(rel_id)
        return rel_departed_key in self.unit_peer_data

    def set_scaling_down(self, event: RelationDepartedEvent) -> bool:
        """Sets whether or not the current unit is scaling down."""
        # check if relation departed is due to current unit being removed. (i.e. scaling down the
        # application.)
        rel_departed_key = self._generate_relation_departed_key(event.relation.id)
        scaling_down = event.departing_unit == self.unit
        self.unit_peer_data[rel_departed_key] = json.dumps(scaling_down)
        return scaling_down

    def proceed_on_broken_event(self, event) -> bool:
        """Returns relation_id if relation broken event occurred due to a removed relation."""
        # Only relation_deparated events can check if scaling down
        departed_relation_id = event.relation.id
        if not self.has_departed_run(departed_relation_id):
            logger.info(
                "Deferring, must wait for relation departed hook to decide if relation should be removed."
            )
            event.defer()
            return False

        # check if were scaling down and add a log message
        if self.is_scaling_down(departed_relation_id):
            logger.info(
                "Relation broken event occurring due to scale down, do not proceed to remove users."
            )
            return False

        return True

    @staticmethod
    def _generate_relation_departed_key(rel_id: int) -> str:
        """Generates the relation departed key for a specified relation id."""
        return f"relation_{rel_id}_departed"

    def is_relation_feasible(self, rel_interface: str) -> bool:
        """Returns true if the proposed relation is feasible.

        TODO add checks for version mismatch
        """
        if self.is_sharding_component() and rel_interface in Config.Relations.DB_RELATIONS:
            self.status.set_and_share_status(
                BlockedStatus(f"Sharding roles do not support {rel_interface} interface.")
            )
            logger.error(
                "Charm is in sharding role: %s. Does not support %s interface.",
                self.role,
                rel_interface,
            )
            return False

        if (
            not self.is_sharding_component()
            and rel_interface == Config.Relations.SHARDING_RELATIONS_NAME
        ):
            self.status.set_and_share_status(
                BlockedStatus("sharding interface cannot be used by replicas")
            )
            logger.error(
                "Charm is in sharding role: %s. Does not support %s interface.",
                self.role,
                rel_interface,
            )
            return False

        if revision_mismatch_status := self.status.get_cluster_mismatched_revision_status():
            self.status.set_and_share_status(revision_mismatch_status)
            return False

        return True

    def is_sharding_component(self) -> bool:
        """Returns true if charm is running as a sharded component."""
        return self.is_role(Config.Role.SHARD) or self.is_role(Config.Role.CONFIG_SERVER)

    def is_cluster_on_same_revision(self) -> bool:
        """Returns True if the cluster is using the same charm revision.

        Note: This can only be determined by the config-server since shards are not integrated to
        each other.
        """
        if not self.is_role(Config.Role.CONFIG_SERVER):
            raise NotConfigServerError("This check can only be ran by the config-server.")

        return self.version_checker.are_related_apps_valid()

    # END: helper functions

    # BEGIN: static methods
    @staticmethod
    def _pull_licenses(container: Container) -> None:
        """Pull licences from workload."""
        licenses = [
            "snap",
            "rock",
            "mongodb-exporter",
            "percona-backup-mongodb",
            "percona-server",
        ]

        for license_name in licenses:
            # Lazy copy, only if the file wasn't already pulled.
            filename = Path(f"LICENSE_{license_name}")
            if not filename.is_file():
                license_file = container.pull(path=Config.get_license_path(license_name))
                filename.write_text(str(license_file.read()))

    @staticmethod
    def _set_data_dir_permissions(container: Container) -> None:
        """Ensure the data directory for mongodb is writable for the "mongodb" user.

        Until the ability to set fsGroup and fsGroupChangePolicy via Pod securityContext
        is available, we fix permissions incorrectly with chown.
        """
        # Ensure the log status dir exists
        container.make_dir(Config.LogRotate.LOG_STATUS_DIR, make_parents=True)

        for path in [Config.DATA_DIR, Config.LOG_DIR, Config.LogRotate.LOG_STATUS_DIR]:
            paths = container.list_files(path, itself=True)
            assert len(paths) == 1, "list_files doesn't return only the directory itself"
            logger.debug(f"Data directory ownership: {paths[0].user}:{paths[0].group}")
            if paths[0].user != Config.UNIX_USER or paths[0].group != Config.UNIX_GROUP:
                container.exec(
                    f"chown {Config.UNIX_USER}:{Config.UNIX_GROUP} -R {path}".split(" ")
                )

    # END: static methods


class SetPasswordError(Exception):
    """Raised on failure to set password for MongoDB user."""


class ShardingMigrationError(Exception):
    """Raised when there is an attempt to change the role of a sharding component."""


if __name__ == "__main__":
    main(MongoDBCharm)<|MERGE_RESOLUTION|>--- conflicted
+++ resolved
@@ -591,30 +591,8 @@
             return pure_id1 == pure_id2
         return False
 
-<<<<<<< HEAD
-    # BEGIN: charm events
-
-    def _on_mongod_pebble_ready(self, event) -> None:
-        """Configure MongoDB pebble layer specification."""
-        # Get a reference the container attribute
-        container = self.unit.get_container(Config.CONTAINER_NAME)
-        if not container.can_connect():
-            logger.debug("mongod container is not ready yet.")
-            event.defer()
-            return
-
-        # We need to check that the storages are attached before starting the services.
-        # pebble-ready is not guaranteed to run after storage-attached so this check allows
-        # to ensure that the storages are attached before the pebble-ready hook is run.
-        if any(not storage for storage in self.model.storages.values()):
-            logger.debug("Storages are not attached yet")
-            event.defer()
-            return
-
-=======
     def _filesystem_handler(self, container: Container) -> None:
         """Pushes files on the container and handle permissions."""
->>>>>>> f9224f32
         try:
             # mongod needs keyFile and TLS certificates on filesystem
             self.push_tls_certificate_to_workload()
@@ -792,36 +770,7 @@
         It is needed to install mongodb-clients inside the charm container
         to make this function work correctly.
         """
-<<<<<<< HEAD
-        # Patch the stateful set to have an increased termination period to prevent data loss on
-        # removed shards. As Juju gives us a termination period of 30 seconds:
-        # https://bugs.launchpad.net/juju/+bug/2035102
-
-        # It doesn't matter if we patch the stateful set before or after the charm has started.
-        # The usual start hooks emitted by juju will have already been emitted, so we can expect
-        # two rounds of restarts on one or more units (some units that get initialised late will
-        # only have one round of restarts). The second round of start hooks will be emitted
-        # **only after the replica set has been initialized**, we have 0 control over that.
-
-        if self.unit.is_leader() and self.get_current_termination_period() != ONE_YEAR:
-            self.update_termination_grace_period(ONE_YEAR)
-
-        container = self.unit.get_container(Config.CONTAINER_NAME)
-        if not container.can_connect():
-            logger.debug("mongod container is not ready yet.")
-            event.defer()
-            return
-
-        if not container.exists(Config.SOCKET_PATH):
-            logger.debug("The mongod socket is not ready yet.")
-            event.defer()
-            return
-
-        if not self.is_db_service_ready():
-            logger.debug("mongodb service is not ready yet.")
-=======
         if not self.__can_charm_start():
->>>>>>> f9224f32
             event.defer()
             return
 
@@ -925,7 +874,6 @@
                 logger.info("Deferring reconfigure: error=%r", e)
                 event.defer()
 
-<<<<<<< HEAD
     def get_current_termination_period(self) -> int:
         """Returns the current termination period for the stateful set of this juju application."""
         client = Client()
@@ -956,12 +904,80 @@
             patch_type=PatchType.MERGE,
         )
 
-    def _on_stop(self, _) -> None:
-        """Handle on_stop event.
-
-        On stop can occur after a user has refreshed, after a unit has been removed, or when a pod
-        is getting restarted.
-        """
+    def __handle_partition_on_stop(self) -> None:
+        """Raise partition to prevent other units from restarting if an upgrade is in progress.
+
+        If an upgrade is not in progress, the leader unit will reset the partition to 0.
+        """
+        current_unit_number = unit_number(self.unit)
+        if kubernetes_upgrades.partition.get(app_name=self.app.name) < current_unit_number:
+            kubernetes_upgrades.partition.set(app_name=self.app.name, value=current_unit_number)
+            logger.debug(f"Partition set to {current_unit_number} during stop event")
+
+    def __handle_relation_departed_on_stop(self) -> None:
+        """Leaves replicaset.
+
+        If the unit has not already left the replica set, this function
+        attempts to block operations until the unit is removed. Note that with
+        how Juju currently operates, we only have 30 seconds until SIGTERM
+        command, so we are by no means guaranteed to have removed the replica
+        before the pod is removed. However the leader will reconfigure the
+        replica set if this is the case on `update status`.
+        """
+        logger.debug(f"{self.unit.name} blocking on_stop")
+        is_in_replica_set = True
+        timeout = UNIT_REMOVAL_TIMEOUT
+        while is_in_replica_set and timeout > 0:
+            is_in_replica_set = self.is_unit_in_replica_set()
+            time.sleep(1)
+            timeout -= 1
+            if timeout < 0:
+                raise Exception(f"{self.unit.name}.on_stop timeout exceeded")
+        logger.debug("{self.unit.name} releasing on_stop")
+        self.unit_departed = False
+
+    def __handle_upgrade_on_stop(self) -> None:
+        """Sets the unit state to RESTARTING and step down from replicaset.
+
+        Note that with how Juju currently operates, we only have at most 30
+        seconds until SIGTERM command, so we are by no means guaranteed to have
+        stepped down before the pod is removed.
+        Upon restart, the upgrade will still resume because all hooks run the
+        `_reconcile_upgrade` handler.
+        """
+        self.upgrade._upgrade.unit_state = UnitState.RESTARTING
+
+        # According to the MongoDB documentation, before upgrading the primary, we must ensure a
+        # safe primary re-election.
+        try:
+            if self.unit.name == self.primary:
+                logger.debug("Stepping down current primary, before upgrading service...")
+                self.upgrade.step_down_primary_and_wait_reelection()
+        except FailedToElectNewPrimaryError:
+            logger.error("Failed to reelect primary before upgrading unit.")
+            return
+
+    def _on_stop(self, event) -> None:
+        self.__handle_partition_on_stop()
+        if self.unit_departed:
+            self.__handle_relation_departed_on_stop()
+        if not self.upgrade._upgrade:
+            logger.debug("Peer relation missing during stop event")
+            return
+        self.__handle_upgrade_on_stop()
+
+        # I can add this functionality to mongodb lib - i.e. a function wait_for_new_primary, but
+        # this is just a POC
+        waiting = 0
+        while (
+            self.unit.name == self.primary and len(self.peers_units) > 1 and waiting < ONE_MINUTE
+        ):
+            logger.debug("Stepping down current primary, before stopping.")
+            with MongoDBConnection(self.mongodb_config) as mongo:
+                mongo.step_down_primary()
+            time.sleep(1)
+            waiting += 1
+
         if "True" == self.unit_peer_data.get("unit_departed", "False"):
             logger.debug(f"{self.unit.name} blocking on_stop")
             is_in_replica_set = True
@@ -974,81 +990,6 @@
                     raise Exception(f"{self.unit.name}.on_stop timeout exceeded")
             logger.debug(f"{self.unit.name} releasing on_stop")
             self.unit_peer_data["unit_departed"] = ""
-=======
-    def __handle_partition_on_stop(self) -> None:
-        """Raise partition to prevent other units from restarting if an upgrade is in progress.
-
-        If an upgrade is not in progress, the leader unit will reset the partition to 0.
-        """
-        current_unit_number = unit_number(self.unit)
-        if kubernetes_upgrades.partition.get(app_name=self.app.name) < current_unit_number:
-            kubernetes_upgrades.partition.set(app_name=self.app.name, value=current_unit_number)
-            logger.debug(f"Partition set to {current_unit_number} during stop event")
-
-    def __handle_relation_departed_on_stop(self) -> None:
-        """Leaves replicaset.
-
-        If the unit has not already left the replica set, this function
-        attempts to block operations until the unit is removed. Note that with
-        how Juju currently operates, we only have 30 seconds until SIGTERM
-        command, so we are by no means guaranteed to have removed the replica
-        before the pod is removed. However the leader will reconfigure the
-        replica set if this is the case on `update status`.
-        """
-        logger.debug(f"{self.unit.name} blocking on_stop")
-        is_in_replica_set = True
-        timeout = UNIT_REMOVAL_TIMEOUT
-        while is_in_replica_set and timeout > 0:
-            is_in_replica_set = self.is_unit_in_replica_set()
-            time.sleep(1)
-            timeout -= 1
-            if timeout < 0:
-                raise Exception(f"{self.unit.name}.on_stop timeout exceeded")
-        logger.debug("{self.unit.name} releasing on_stop")
-        self.unit_departed = False
-
-    def __handle_upgrade_on_stop(self) -> None:
-        """Sets the unit state to RESTARTING and step down from replicaset.
-
-        Note that with how Juju currently operates, we only have at most 30
-        seconds until SIGTERM command, so we are by no means guaranteed to have
-        stepped down before the pod is removed.
-        Upon restart, the upgrade will still resume because all hooks run the
-        `_reconcile_upgrade` handler.
-        """
-        self.upgrade._upgrade.unit_state = UnitState.RESTARTING
-
-        # According to the MongoDB documentation, before upgrading the primary, we must ensure a
-        # safe primary re-election.
-        try:
-            if self.unit.name == self.primary:
-                logger.debug("Stepping down current primary, before upgrading service...")
-                self.upgrade.step_down_primary_and_wait_reelection()
-        except FailedToElectNewPrimaryError:
-            logger.error("Failed to reelect primary before upgrading unit.")
-            return
-
-    def _on_stop(self, event) -> None:
-        self.__handle_partition_on_stop()
-        if self.unit_departed:
-            self.__handle_relation_departed_on_stop()
-        if not self.upgrade._upgrade:
-            logger.debug("Peer relation missing during stop event")
-            return
-        self.__handle_upgrade_on_stop()
->>>>>>> f9224f32
-
-        # I can add this functionality to mongodb lib - i.e. a function wait_for_new_primary, but
-        # this is just a POC
-        waiting = 0
-        while (
-            self.unit.name == self.primary and len(self.peers_units) > 1 and waiting < ONE_MINUTE
-        ):
-            logger.debug("Stepping down current primary, before stopping.")
-            with MongoDBConnection(self.mongodb_config) as mongo:
-                mongo.step_down_primary()
-            time.sleep(1)
-            waiting += 1
 
     def _on_update_status(self, event: UpdateStatusEvent):
         # user-made mistakes might result in other incorrect statues. Prioritise informing users of
