--- conflicted
+++ resolved
@@ -23,13 +23,8 @@
 
 
 class TestMongoProvider(unittest.TestCase):
-<<<<<<< HEAD
-    def setUp(self):
-=======
     @patch("charm.get_charm_revision")
-    @patch_network_get(private_address="1.1.1.1")
     def setUp(self, *unused):
->>>>>>> b2aa4b2a
         self.harness = Harness(MongoDBCharm)
         mongo_resource = {
             "registrypath": "mongo:4.4",
@@ -64,12 +59,9 @@
         oversee_users.assert_not_called()
         defer.assert_not_called()
 
-<<<<<<< HEAD
-=======
     @patch_network_get(private_address="1.1.1.1")
     @patch("charm.CrossAppVersionChecker.is_local_charm")
     @patch("charms.mongodb.v0.set_status.get_charm_revision")
->>>>>>> b2aa4b2a
     @patch("ops.framework.EventBase.defer")
     @patch("charm.MongoDBProvider.oversee_users")
     def test_relation_event_oversee_users_mongo_failure(self, oversee_users, defer, *unused):
@@ -93,12 +85,8 @@
             defer.assert_called()
 
     # oversee_users raises AssertionError when unable to attain users from relation
-<<<<<<< HEAD
-=======
-    @patch_network_get(private_address="1.1.1.1")
     @patch("charm.CrossAppVersionChecker.is_local_charm")
     @patch("charms.mongodb.v0.set_status.get_charm_revision")
->>>>>>> b2aa4b2a
     @patch("ops.framework.EventBase.defer")
     @patch("charm.MongoDBProvider.oversee_users")
     def test_relation_event_oversee_users_fails_to_get_relation(self, oversee_users, *unused):
