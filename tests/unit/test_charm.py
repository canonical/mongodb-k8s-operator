--- conflicted
+++ resolved
@@ -309,12 +309,9 @@
         self.assertEqual("db_initialised" in self.harness.charm.app_peer_data, False)
         defer.assert_called()
 
-<<<<<<< HEAD
-    @patch("charm.MongoDBCharm.get_current_termination_period")
-    @patch("charm.MongoDBCharm.update_termination_grace_period")
-=======
+    @patch("charm.MongoDBCharm.get_current_termination_period")
+    @patch("charm.MongoDBCharm.update_termination_grace_period")
     @patch("charm.MongoDBCharm._configure_container", return_value=None)
->>>>>>> f9224f32
     @patch("ops.framework.EventBase.defer")
     @patch("charm.MongoDBProvider")
     @patch("charm.MongoDBCharm._init_operator_user")
@@ -344,12 +341,9 @@
         self.assertEqual("db_initialised" in self.harness.charm.app_peer_data, False)
         defer.assert_not_called()
 
-<<<<<<< HEAD
-    @patch("charm.MongoDBCharm.get_current_termination_period")
-    @patch("charm.MongoDBCharm.update_termination_grace_period")
-=======
+    @patch("charm.MongoDBCharm.get_current_termination_period")
+    @patch("charm.MongoDBCharm.update_termination_grace_period")
     @patch("charm.MongoDBCharm._configure_container", return_value=None)
->>>>>>> f9224f32
     @patch("ops.framework.EventBase.defer")
     @patch("charm.MongoDBProvider")
     @patch("charm.MongoDBCharm._init_operator_user")
@@ -412,23 +406,15 @@
         self.assertEqual("db_initialised" in self.harness.charm.app_peer_data, False)
         defer.assert_called()
 
-<<<<<<< HEAD
-    @patch("charm.MongoDBCharm.get_current_termination_period")
-    @patch("charm.MongoDBCharm.update_termination_grace_period")
-    @patch("ops.framework.EventBase.defer")
-=======
->>>>>>> f9224f32
+    @patch("charm.MongoDBCharm.get_current_termination_period")
+    @patch("charm.MongoDBCharm.update_termination_grace_period")
+    @patch("ops.framework.EventBase.defer")
     @patch("charm.MongoDBProvider")
     @patch("charm.MongoDBCharm._initialise_users")
-    @patch("ops.framework.EventBase.defer")
-    @patch("charm.MongoDBConnection")
-<<<<<<< HEAD
+    @patch("charm.MongoDBConnection")
     def test_start_mongod_error_initalising_replica_set(
         self, connection, init_users, provider, defer, *unused
     ):
-=======
-    def test_start_mongod_error_initialising_replica_set(self, connection, defer, *unused):
->>>>>>> f9224f32
         """Tests that failure to initialise replica set is properly handled.
 
         Verifies that when there is a failure to initialise replica set the defer is called and
@@ -458,11 +444,7 @@
     @patch("charm.MongoDBCharm._init_operator_user")
     @patch("charm.MongoDBConnection")
     @patch("tenacity.nap.time.sleep", MagicMock())
-<<<<<<< HEAD
-    def test_error_initalising_users(self, connection, init_user, provider, defer, *unused):
-=======
     def test_error_initialising_users(self, connection, init_user, provider, defer, *unused):
->>>>>>> f9224f32
         """Tests that failure to initialise users set is properly handled.
 
         Verifies that when there is a failure to initialise users that overseeing users is not
@@ -487,12 +469,9 @@
         # verify app data
         self.assertEqual("db_initialised" in self.harness.charm.app_peer_data, False)
 
-<<<<<<< HEAD
-    @patch("charm.MongoDBCharm.get_current_termination_period")
-    @patch("charm.MongoDBCharm.update_termination_grace_period")
-=======
+    @patch("charm.MongoDBCharm.get_current_termination_period")
+    @patch("charm.MongoDBCharm.update_termination_grace_period")
     @patch("charm.MongoDBCharm._init_operator_user")
->>>>>>> f9224f32
     @patch("ops.framework.EventBase.defer")
     @patch("charm.MongoDBProvider")
     @patch("charm.MongoDBConnection")
@@ -503,11 +482,7 @@
     @patch("charm.wait_fixed")
     @patch("charm.stop_after_attempt")
     def test_start_mongod_error_overseeing_users(
-<<<<<<< HEAD
-        self, retry_stop, retry_wait, connection, init_user, provider, defer, *unused
-=======
         self, retry_stop, retry_wait, connection, provider, defer, *unused
->>>>>>> f9224f32
     ):
         """Tests failures related to pymongo are properly handled when overseeing users.
 
@@ -703,12 +678,9 @@
             connection.return_value.__enter__.return_value.add_replset_member.assert_called()
             defer.assert_called()
 
-<<<<<<< HEAD
-    @patch("charm.MongoDBCharm.get_current_termination_period")
-    @patch("charm.MongoDBCharm.update_termination_grace_period")
-=======
+    @patch("charm.MongoDBCharm.get_current_termination_period")
+    @patch("charm.MongoDBCharm.update_termination_grace_period")
     @patch("charm.MongoDBCharm._configure_container", return_value=None)
->>>>>>> f9224f32
     @patch("ops.framework.EventBase.defer")
     @patch("charm.MongoDBProvider.oversee_users")
     @patch("charm.MongoDBConnection")
@@ -1083,22 +1055,7 @@
     @patch("ops.framework.EventBase.defer")
     @patch("charm.MongoDBCharm._set_data_dir_permissions")
     @patch("charm.MongoDBConnection")
-<<<<<<< HEAD
-    def test__backup_user_created(
-        self,
-        connection,
-        fix_data_dir,
-        defer,
-        pull_licenses,
-        _socket_exists,
-        _connect_mongodb_exporter,
-        _init_operator_user,
-        _init_monitor_user,
-        *unused,
-    ):
-=======
     def test_backup_user_created(self, *unused):
->>>>>>> f9224f32
         """Tests what backup user was created."""
         self.harness.charm._initialise_users.retry.wait = wait_none()
         container = self.harness.model.unit.get_container("mongod")
@@ -1112,11 +1069,7 @@
     @patch("charm.MongoDBCharm.get_current_termination_period")
     @patch("charm.MongoDBCharm.update_termination_grace_period")
     @patch("charm.MongoDBConnection")
-<<<<<<< HEAD
-    def test_set_password_provided(self, connection, *unused):
-=======
     def test_set_password_provided(self, *unused):
->>>>>>> f9224f32
         """Tests that a given password is set as the new mongodb password for backup user."""
         container = self.harness.model.unit.get_container("mongod")
         self.harness.set_leader(True)
