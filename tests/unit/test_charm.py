--- conflicted
+++ resolved
@@ -34,13 +34,8 @@
 
 
 class TestCharm(unittest.TestCase):
-<<<<<<< HEAD
-    def setUp(self):
-=======
     @patch("charm.get_charm_revision")
-    @patch_network_get(private_address="1.1.1.1")
     def setUp(self, *unused):
->>>>>>> b2aa4b2a
         self.maxDiff = None
         self.harness = Harness(MongoDBCharm)
         mongo_resource = {
