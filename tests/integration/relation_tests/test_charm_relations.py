--- conflicted
+++ resolved
@@ -33,12 +33,8 @@
 ALIASED_MULTIPLE_DATABASE_CLUSTERS_RELATION_NAME = "aliased-multiple-database-clusters"
 ANOTHER_DATABASE_APP_NAME = "another-database"
 APP_NAMES = [APPLICATION_APP_NAME, DATABASE_APP_NAME, ANOTHER_DATABASE_APP_NAME]
-<<<<<<< HEAD
 TEST_APP_CHARM_PATH = "./tests/integration/relation_tests/application-charm"
-=======
-TEST_APP_CHARM_PATH = "tests/integration/relation_tests/application-charm"
 REQUIRED_UNITS = 2
->>>>>>> ebafb675
 
 
 @pytest.mark.group(1)
@@ -111,11 +107,7 @@
     ubuntu_name_updated = '{"$set": {"release_name": "Fancy Fossa"}}'
     cmd = f"db.test_collection.updateOne({ubuntu_version}, {ubuntu_name_updated})"
     result = await run_mongo_op(
-<<<<<<< HEAD
-        ops_test, f"JSON.stringify({cmd})", f'"{connection_string}"', stringify=False
-=======
         ops_test, cmd, f'"{connection_string}"', stringify=False, expect_json_load=False
->>>>>>> ebafb675
     )
     assert result.data["acknowledged"] is True
 
@@ -130,11 +122,7 @@
     # delete the data
     cmd = 'db.test_collection.deleteOne({"release_name": "Fancy Fossa"})'
     result = await run_mongo_op(
-<<<<<<< HEAD
-        ops_test, f"JSON.stringify({cmd})", f'"{connection_string}"', stringify=False
-=======
         ops_test, cmd, f'"{connection_string}"', stringify=False, expect_json_load=False
->>>>>>> ebafb675
     )
     assert result.data["acknowledged"] is True
 
@@ -313,24 +301,12 @@
 
     cmd = f'db.createUser({{user: "newTestUser", pwd: "Test123", roles: [{{role: "readWrite", db: "{database}"}}]}});'
     result = await run_mongo_op(
-<<<<<<< HEAD
-        ops_test,
-        f"JSON.stringify({cmd})",
-        f'"{connection_string}"',
-        stringify=False,
-        ignore_errors=True,
-=======
         ops_test, cmd, f'"{connection_string}"', stringify=False, expect_json_load=False
->>>>>>> ebafb675
     )
     assert 'user" : "newTestUser"' in result.data
     cmd = 'db = db.getSiblingDB("new_database"); db.test_collection.insertOne({"test": "one"});'
     result = await run_mongo_op(
-        ops_test,
-        f"JSON.stringify({cmd})",
-        f'"{connection_string}"',
-        stringify=False,
-        ignore_errors=True,
+        ops_test, cmd, f'"{connection_string}"', stringify=False, ignore_errors=True
     )
     assert '"acknowledged" : true' in result.data
 
@@ -483,15 +459,7 @@
     removed_access = False
     cmd = "db.runCommand({ replSetGetStatus : 1 });"
     result = await run_mongo_op(
-<<<<<<< HEAD
-        ops_test,
-        f"JSON.stringify({cmd})",
-        f'"{connection_string}"',
-        stringify=False,
-        ignore_errors=True,
-=======
         ops_test, cmd, f'"{connection_string}"', stringify=False, expect_json_load=False
->>>>>>> ebafb675
     )
 
     removed_access = False
