# Copyright 2021 Canonical Ltd.
# See LICENSE file for licensing details.

import json
import logging
import math
import re
import subprocess
import time
from datetime import datetime
from pathlib import Path
from random import choices
from string import ascii_lowercase, digits
from types import SimpleNamespace
from typing import Any, Dict, List, Optional

import yaml
from dateutil.parser import parse
from pytest_operator.plugin import OpsTest
from tenacity import Retrying, retry, stop_after_attempt, stop_after_delay, wait_fixed

METADATA = yaml.safe_load(Path("./metadata.yaml").read_text())
APP_NAME = METADATA["name"]
UNIT_IDS = [0, 1, 2]
MONGOS_PORT = 27018
MONGOD_PORT = 27017

TEST_DOCUMENTS = """[
    {
        \"uid\": 123,
        \"label\": \"Lorem\",
        \"price\": 2.3,
        \"currency\": \"eur\",
        \"exp_date\": \"2022-12-12\"
    },
    {
        \"uid\": 3456,
        \"label\": \"Ipsum\",
        \"price\": 18,
        \"currency\": \"usd\",
        \"exp_date\": \"2023-01-13\"
    }
]"""

SERIES = "jammy"

HELPER_MONGO_VERSION = "6.0.11"
HELPER_MONGO_POD_NAME = "mongodb-helper"


logger = logging.getLogger(__name__)


class Status:
    """Model class for status."""

    def __init__(self, value: str, since: str, message: Optional[str] = None):
        self.value = value
        self.since = parse(since, ignoretz=True)
        self.message = message


class Unit:
    """Model class for a Unit, with properties widely used."""

    def __init__(
        self,
        id: int,
        name: str,
        ip: str,
        hostname: str,
        is_leader: bool,
        workload_status: Status,
        agent_status: Status,
        app_status: Status,
    ):
        self.id = id
        self.name = name
        self.ip = ip
        self.hostname = hostname
        self.is_leader = is_leader
        self.workload_status = workload_status
        self.agent_status = agent_status
        self.app_status = app_status

    def dump(self) -> Dict[str, Any]:
        """To json."""
        result = {}
        for key, val in vars(self).items():
            result[key] = vars(val) if isinstance(val, Status) else val
        return result


async def get_leader_id(ops_test: OpsTest, app_name: str = APP_NAME) -> int:
    """Returns the unit number of the juju leader unit."""
    for unit in ops_test.model.applications[app_name].units:
        if await unit.is_leader_from_status():
            return int(unit.entity_id.split("/")[-1])

    assert (
        False
    ), f"Failed to find unit leader for {app_name} using 'unit.is_leader_from_status()' !!!"


async def get_address_of_unit(ops_test: OpsTest, unit_id: int, app_name: str = APP_NAME) -> str:
    """Retrieves the address of the unit based on provided id."""
    status = await ops_test.model.get_status()
    return status["applications"][app_name]["units"][f"{app_name}/{unit_id}"]["address"]


async def get_password(
    ops_test: OpsTest, unit_id: int, username="operator", app_name: str = APP_NAME
) -> str:
    """Use the charm action to retrieve the password from provided unit.

    Returns:
        String with the password stored on the peer relation databag.
    """
    action = await ops_test.model.units.get(f"{app_name}/{unit_id}").run_action(
        "get-password", **{"username": username}
    )
    action = await action.wait()
    return action.results["password"]


async def set_password(
    ops_test: OpsTest,
    unit_id: int,
    username: str = "operator",
    password: str = "secret",
    app_name: str = APP_NAME,
) -> str:
    """Use the charm action to retrieve the password from provided unit.

    Returns:
        String with the password stored on the peer relation databag.
    """
    action = await ops_test.model.units.get(f"{app_name}/{unit_id}").run_action(
        "set-password", **{"username": username, "password": password}
    )
    action = await action.wait()
    return action.results


async def get_mongo_cmd(ops_test: OpsTest, unit_name: str):
    complete_command = f"ssh --container mongod {unit_name} ls /usr/bin/mongosh"
    ls_code, _, stderr = await ops_test.juju(*complete_command.split())
    match ls_code:
        case 0:
            return "/usr/bin/mongosh"
        case _:
            logger.info(f"mongosh not found. Reason: '{stderr}'. Using /usr/bin/mongo")
            return "/usr/bin/mongo"


async def mongodb_uri(
    ops_test: OpsTest,
    unit_ids: List[int] | None = None,
    use_subprocess_to_get_password=False,
    port=MONGOD_PORT,
    app_name: str = APP_NAME,
) -> str:
    if unit_ids is None:
        unit_ids = UNIT_IDS

    addresses = [await get_address_of_unit(ops_test, unit_id, app_name) for unit_id in unit_ids]
    hosts = [f"{host}:{port}" for host in addresses]
    hosts = ",".join(hosts)
    if use_subprocess_to_get_password:
        password = get_password_using_subprocess(ops_test, app_name)
    else:
        password = await get_password(ops_test, 0, app_name=app_name)
    return f"mongodb://operator:{password}@{hosts}/admin"


# useful, as sometimes, the mongo request returns nothing on the first try
@retry(stop=stop_after_attempt(3), wait=wait_fixed(3), reraise=True)
async def run_mongo_op(
    ops_test: OpsTest,
    mongo_op: str,
    mongo_uri: str = None,
    suffix: str = "",
    expecting_output: bool = True,
    stringify: bool = True,
    expect_json_load: bool = True,
) -> SimpleNamespace():
    """Runs provided MongoDB operation in a separate container."""
    if mongo_uri is None:
        mongo_uri = await mongodb_uri(ops_test)

    if stringify:
        mongo_cmd = f"mongosh --quiet --eval 'EJSON.stringify({mongo_op})' {mongo_uri}{suffix}"
    else:
        mongo_cmd = f"mongosh --quiet --eval '{mongo_op}' {mongo_uri}{suffix}"

    logger.info("Running mongo command: %r", mongo_cmd)

    create_pod_if_not_exists(
        ops_test.model_name, HELPER_MONGO_POD_NAME, "mongo", f"mongo:{HELPER_MONGO_VERSION}"
    )

    while not is_pod_ready(ops_test.model_name, HELPER_MONGO_POD_NAME):
        logger.info("Waiting for pod to be ready...")
        time.sleep(5)

    kubectl_cmd = (
        "microk8s",
        "kubectl",
        "exec",
        "-i",
        "-n",
        ops_test.model_name,
        HELPER_MONGO_POD_NAME,
        "--",
        "sh",
        "-c",
        mongo_cmd,
    )

    output = SimpleNamespace(failed=False, succeeded=False, data=None)

    ret_code, stdout, stderr = await ops_test.run(*kubectl_cmd)
    if ret_code != 0:
        logger.error("code %r; stdout %r; stderr: %r", ret_code, stdout, stderr)
        output.failed = True
        output.data = {
            "code": ret_code,
            "stdout": stdout,
            "stderr": stderr,
        }
        return output

    output.succeeded = True
    if expecting_output:
        output.data = _process_mongo_operation_result(stdout, stderr, expect_json_load)
    logger.info("Done: '%s'", output)
    return output


def _process_mongo_operation_result(stdout, stderr, expect_json_load):
    try:
        return json.loads(stdout)
    except Exception:
        logger.error(
            "Could not serialize the output into json.{}{}".format(
                f"\n\tSTDOUT:\n\t {stdout}" if stdout else "",
                f"\n\tSTDERR:\n\t {stderr}" if stderr else "",
            )
        )
        logger.error(f"Failed to load operation result: {stdout} to json")
        if expect_json_load:
            raise
        else:
            try:
                logger.info("Attempt to cast to python dict manually")
                # cast to python dict
                dict_string = re.sub(r"(\w+)(\s*:\s*)", r'"\1"\2', stdout)
                dict_string = (
                    dict_string.replace("true", "True")
                    .replace("false", "False")
                    .replace("null", "None")
                )
                return eval(dict_string)
            except Exception:
                logger.error(f"Failed to cast response to python dict. Returning stdout: {stdout}")
                return stdout


def primary_host(rs_status_data: dict) -> Optional[str]:
    """Returns the primary host in the replica set or None if none was elected."""
    primary_list = [
        member["name"]
        for member in rs_status_data["members"]
        if member["stateStr"].upper() == "PRIMARY"
    ]

    if not primary_list:
        return None

    return primary_list[0]


async def check_if_test_documents_stored(
    ops_test: OpsTest, collection: str, mongo_uri: str = None
) -> None:
    # decide whether to pass a mongo_uri or replication set to the "run_mongo_op" function
    run_mongo_op_kwargs = {"suffix": f"?replicaSet={APP_NAME}"}
    if mongo_uri is not None:
        run_mongo_op_kwargs["mongo_uri"] = mongo_uri

    # serialize the str test documents into json
    o_test_docs = json.loads(TEST_DOCUMENTS)

    # query filter
    query_filter = json.dumps({"$or": [{"uid": test_doc["uid"]} for test_doc in o_test_docs]})

    count_documents = await run_mongo_op(
        ops_test, f"db.{collection}.countDocuments({query_filter})", **run_mongo_op_kwargs
    )
    assert count_documents.succeeded and count_documents.data == 2

    # descending order to match insertion order of the test documents
    find_documents = await run_mongo_op(
        ops_test,
        f"db.{collection}.find({query_filter}).sort({{uid: 1}}).toArray()",
        **run_mongo_op_kwargs,
    )
    assert find_documents.succeeded and len(find_documents.data) == 2

    for index, test_doc in zip(range(len(o_test_docs)), o_test_docs):
        db_doc = find_documents.data[index]

        for key, val in test_doc.items():
            assert db_doc[key] == val


async def secondary_mongo_uris_with_sync_delay(ops_test: OpsTest, rs_status_data):
    """Returns the list of secondaries and their sync delay with the master.

    Returns the ascending list of Secondaries, the first secondary is the
    one with the lowest data sync delay.
    """
    primary_optime_date = [
        datetime.strptime(member["optimeDate"], "%Y-%m-%dT%H:%M:%S.%fZ")
        for member in rs_status_data["members"]
        if member["stateStr"].upper() == "PRIMARY"
    ][0]

    secondaries = []
    for member in rs_status_data["members"]:
        if member["stateStr"].upper() != "SECONDARY":
            continue

        unit_id = member["name"].split(".")[0].split("-")[-1]
        member_optime_date = datetime.strptime(member["optimeDate"], "%Y-%m-%dT%H:%M:%S.%fZ")

        host = await mongodb_uri(ops_test, [unit_id])
        delay_seconds = (primary_optime_date - member_optime_date).total_seconds()

        secondaries.append({"uri": host, "delay": math.fabs(delay_seconds)})

    secondaries.sort(key=lambda o: o["delay"])

    return secondaries


def generate_collection_id() -> str:
    new_id = "".join(choices(ascii_lowercase + digits, k=4)).replace("_", "")
    return f"collection_{new_id}"


async def get_application_relation_data(
    ops_test: OpsTest,
    application_name: str,
    relation_name: str,
    key: str,
    relation_id: str = None,
    relation_alias: str = None,
) -> Optional[str]:
    """Get relation data for an application.

    Args:
        ops_test: The ops test framework instance
        application_name: The name of the application
        relation_name: name of the relation to get connection data from
        key: key of data to be retrieved
        relation_id: id of the relation to get connection data from
        relation_alias: alias of the relation (like a connection name)
            to get connection data from
    Returns:
        the that that was requested or None
            if no data in the relation
    Raises:
        ValueError if it's not possible to get application unit data
            or if there is no data for the particular relation endpoint
            and/or alias.
    """
    unit_name = f"{application_name}/0"
    raw_data = (await ops_test.juju("show-unit", unit_name))[1]

    if not raw_data:
        raise ValueError(f"no unit info could be grabbed for {unit_name}")
    data = yaml.safe_load(raw_data)

    # Filter the data based on the relation name.
    relation_data = [v for v in data[unit_name]["relation-info"] if v["endpoint"] == relation_name]

    if relation_id:
        # Filter the data based on the relation id.
        relation_data = [v for v in relation_data if v["relation-id"] == relation_id]

    if relation_alias:
        # Filter the data based on the cluster/relation alias.
        relation_data = [
            v
            for v in relation_data
            if json.loads(v["application-data"]["data"])["alias"] == relation_alias
        ]

    if len(relation_data) == 0:
        raise ValueError(
            f"no relation data could be grabbed on relation with endpoint {relation_name} and alias {relation_alias}"
        )

    return relation_data[0]["application-data"].get(key)


async def get_secret_id(ops_test, app_or_unit: Optional[str] = None) -> str:
    """Retrieve secret ID for an app or unit."""
    complete_command = "list-secrets"

    if app_or_unit:
        prefix = "unit" if app_or_unit[-1].isdigit() else "application"
        formated_app_or_unit = f"{prefix}-{app_or_unit}"
        if prefix == "unit":
            formated_app_or_unit = formated_app_or_unit.replace("/", "-")
        complete_command += f" --owner {formated_app_or_unit}"

    _, stdout, _ = await ops_test.juju(*complete_command.split())
    output_lines_split = [line.split() for line in stdout.strip().split("\n")]
    if app_or_unit:
        return [line[0] for line in output_lines_split if app_or_unit in line][0]

    return output_lines_split[1][0]


async def get_secret_content(ops_test, secret_id) -> Dict[str, str]:
    """Retrieve contents of a Juju Secret."""
    secret_id = secret_id.split("/")[-1]
    complete_command = f"show-secret {secret_id} --reveal --format=json"
    _, stdout, _ = await ops_test.juju(*complete_command.split())
    data = json.loads(stdout)
    return data[secret_id]["content"]["Data"]


def create_pod_if_not_exists(namespace, pod_name, container_name, image_name):
    """Create a pod if not already exists."""
    logger.info("Checking or creating helper mongo pod ...")
    get_pod_cmd = f"kubectl get pod {pod_name} -n {namespace} -o json"
    result = subprocess.run(get_pod_cmd, shell=True, capture_output=True, text=True)

    if result.returncode == 0:
        logger.info(f"pod '{pod_name}' in namespace '{namespace}' already exists.")
        return

    if "NotFound" in result.stderr:
        pod_manifest = {
            "apiVersion": "v1",
            "kind": "Pod",
            "metadata": {"name": pod_name, "namespace": namespace},
            "spec": {
                "restartPolicy": "Never",
                "containers": [
                    {
                        "name": container_name,
                        "image": image_name,
                        "command": ["/bin/bash"],
                        "stdin": True,
                        "tty": True,
                    }
                ],
            },
        }

        pod_manifest_json = json.dumps(pod_manifest)

        create_pod_cmd = f"echo '{pod_manifest_json}' | kubectl apply -f -"
        create_result = subprocess.run(create_pod_cmd, shell=True, capture_output=True, text=True)

        if create_result.returncode == 0:
            logger.info(f"pod '{pod_name}' created in namespace '{namespace}'.")
        else:
            logger.error(f"Failed to create pod: {create_result.stderr}")
    else:
        logger.error(f"Failed to check pod existence: {result.stderr}")


def is_pod_ready(namespace, pod_name):
    """Checks that the pod is ready."""
    get_pod_cmd = f"kubectl get pod {pod_name} -n {namespace} -o json"
    result = subprocess.run(get_pod_cmd, shell=True, capture_output=True, text=True)
    logger.info(f"Checking pod {pod_name} is ready...")
    if result.returncode != 0:
        return False

    pod_info = json.loads(result.stdout)
    for condition in pod_info["status"].get("conditions", []):
        if condition["type"] == "Ready" and condition["status"] == "True":
            return True
    return False


@retry(
    stop=stop_after_attempt(5),
    wait=wait_fixed(30),
    reraise=True,
)
def get_password_using_subprocess(
    ops_test: OpsTest, username="operator", app_name=APP_NAME
) -> str:
    """Use the charm action to retrieve the password from provided unit.

    Returns:
        String with the password stored on the peer relation databag.
    """
    cmd = ["juju", "switch", ops_test.model_name]
    result = subprocess.run(cmd, capture_output=True)
    if result.returncode != 0:
        logger.error(
            "Failed to get password. Can't switch to juju model: '%s'. Error '%s'",
            ops_test.model_name,
            result.stderr,
        )
        raise Exception(f"Failed to get password: {result.stderr}")
    cmd = ["juju", "run", f"{app_name}/leader", "get-password", f"username={username}"]
    result = subprocess.run(cmd, capture_output=True)
    if result.returncode != 0:
        logger.error("get-password command returned non 0 exit code: %s", result.stderr)
        raise Exception(f"get-password command returned non 0 exit code: {result.stderr}")
    try:
        password = result.stdout.decode("utf-8").split("password:")[-1].strip()
    except Exception as e:
        logger.error("Failed to get password: %s", e)
        raise Exception(f"Failed to get password: {e}")
    return password


async def get_app_name(ops_test: OpsTest, test_deployments: List[str] = []) -> str:
    """Returns the name of the cluster running MongoDB.

    This is important since not all deployments of the MongoDB charm have the application name
    "mongodb".

    Note: if multiple clusters are running MongoDB this will return the one first found.
    """
    status = await ops_test.model.get_status()
    for app in ops_test.model.applications:
        # note that format of the charm field is not exactly "mongodb" but instead takes the form
        # of `local:focal/mongodb-6`
        if "mongodb" in status["applications"][app]["charm"]:
            logger.debug("Found mongodb app named '%s'", app)

            if app in test_deployments:
                logger.debug("mongodb app named '%s', was deployed by the test, not by user", app)
                continue

            return app

    return None


async def check_or_scale_app(ops_test: OpsTest, user_app_name: str, required_units: int) -> None:
    """A helper function that scales existing cluster if necessary."""
    # check if we need to scale
    current_units = len(ops_test.model.applications[user_app_name].units)

    count = required_units - current_units
    if required_units == current_units:
        return
    count = required_units - current_units
    await ops_test.model.applications[user_app_name].scale(scale_change=count)
    await ops_test.model.wait_for_idle(apps=[user_app_name], status="active", timeout=2000)


def audit_log_line_sanity_check(entry) -> bool:
    fields = ["atype", "ts", "local", "remote", "users", "roles", "param", "result"]
    for field in fields:
        if entry.get(field) is None:
            logger.error("Field '%s' not found in audit log entry \"%s\"", field, entry)
            return False
    return True


<<<<<<< HEAD
async def get_unit_hostname(ops_test: OpsTest, unit_id: int, app: str) -> str:
    """Get the hostname of a specific unit."""
    _, hostname, _ = await ops_test.juju("ssh", f"{app}/{unit_id}", "hostname")
    return hostname.strip()


async def get_raw_application(ops_test: OpsTest, app: str) -> Dict[str, Any]:
    """Get raw application details."""
    ret_code, stdout, stderr = await ops_test.juju(
        *f"status --model {ops_test.model.info.name} {app} --format=json".split()
    )
    if ret_code != 0:
        logger.error(f"Invalid return [{ret_code=}]: {stderr=}")
        raise Exception(f"[{ret_code=}] {stderr=}")
    return json.loads(stdout)["applications"][app]


async def get_application_units(ops_test: OpsTest, app: str) -> List[Unit]:
    """Get fully detailed units of an application."""
    # Juju incorrectly reports the IP addresses after the network is restored this is reported as a
    # bug here: https://github.com/juju/python-libjuju/issues/738. Once this bug is resolved use of
    # `get_unit_ip` should be replaced with `.public_address`
    raw_app = await get_raw_application(ops_test, app)
    units = []
    for u_name, unit in raw_app["units"].items():
        unit_id = int(u_name.split("/")[-1])
        if not unit.get("address", False):
            # unit not ready yet...
            continue

        unit = Unit(
            id=unit_id,
            name=u_name.replace("/", "-"),
            ip=unit["address"],
            hostname=await get_unit_hostname(ops_test, unit_id, app),
            is_leader=unit.get("leader", False),
            workload_status=Status(
                value=unit["workload-status"]["current"],
                since=unit["workload-status"]["since"],
                message=unit["workload-status"].get("message"),
            ),
            agent_status=Status(
                value=unit["juju-status"]["current"],
                since=unit["juju-status"]["since"],
            ),
            app_status=Status(
                value=raw_app["application-status"]["current"],
                since=raw_app["application-status"]["since"],
                message=raw_app["application-status"].get("message"),
            ),
        )

        units.append(unit)

    return units


async def check_all_units_blocked_with_status(
    ops_test: OpsTest, db_app_name: str, status: Optional[str]
) -> None:
    # this is necessary because ops_model.units does not update the unit statuses
    for unit in await get_application_units(ops_test, db_app_name):
        assert (
            unit.workload_status.value == "blocked"
        ), f"unit {unit.name} not in blocked state, in {unit.workload_status}"
        if status:
            assert (
                unit.workload_status.message == status
            ), f"unit {unit.name} not in blocked state, in {unit.workload_status}"


async def wait_for_mongodb_units_blocked(
    ops_test: OpsTest, db_app_name: str, status: Optional[str] = None, timeout=20
) -> None:
    """Waits for units of MongoDB to be in the blocked state.

    This is necessary because the MongoDB app can report a different status than the units.
    """
    for attempt in Retrying(stop=stop_after_delay(timeout), wait=wait_fixed(1), reraise=True):
        with attempt:
            await check_all_units_blocked_with_status(ops_test, db_app_name, status)
=======
def is_relation_joined(ops_test: OpsTest, endpoint_one: str, endpoint_two: str) -> bool:
    """Check if a relation is joined.

    Args:
        ops_test: The ops test object passed into every test case
        endpoint_one: The first endpoint of the relation
        endpoint_two: The second endpoint of the relation
    """
    for rel in ops_test.model.relations:
        endpoints = [endpoint.name for endpoint in rel.endpoints]
        if endpoint_one in endpoints and endpoint_two in endpoints:
            return True
    return False
>>>>>>> 181ac87c
<|MERGE_RESOLUTION|>--- conflicted
+++ resolved
@@ -571,7 +571,6 @@
     return True
 
 
-<<<<<<< HEAD
 async def get_unit_hostname(ops_test: OpsTest, unit_id: int, app: str) -> str:
     """Get the hostname of a specific unit."""
     _, hostname, _ = await ops_test.juju("ssh", f"{app}/{unit_id}", "hostname")
@@ -653,7 +652,7 @@
     for attempt in Retrying(stop=stop_after_delay(timeout), wait=wait_fixed(1), reraise=True):
         with attempt:
             await check_all_units_blocked_with_status(ops_test, db_app_name, status)
-=======
+
 def is_relation_joined(ops_test: OpsTest, endpoint_one: str, endpoint_two: str) -> bool:
     """Check if a relation is joined.
 
@@ -667,4 +666,3 @@
         if endpoint_one in endpoints and endpoint_two in endpoints:
             return True
     return False
->>>>>>> 181ac87c
