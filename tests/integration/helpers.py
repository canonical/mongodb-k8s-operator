--- conflicted
+++ resolved
@@ -653,10 +653,7 @@
         with attempt:
             await check_all_units_blocked_with_status(ops_test, db_app_name, status)
 
-<<<<<<< HEAD
-=======
-
->>>>>>> 6c7abb6d
+
 def is_relation_joined(ops_test: OpsTest, endpoint_one: str, endpoint_two: str) -> bool:
     """Check if a relation is joined.
 
@@ -669,4 +666,4 @@
         endpoints = [endpoint.name for endpoint in rel.endpoints]
         if endpoint_one in endpoints and endpoint_two in endpoints:
             return True
-    return False
+    return False