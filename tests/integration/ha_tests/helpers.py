# Copyright 2023 Canonical Ltd.
# See LICENSE file for licensing details.

<<<<<<< HEAD
import json
=======
import logging
>>>>>>> b0b57d87
import os
import string
import subprocess
import tempfile
from asyncio import gather
from datetime import datetime
from pathlib import Path
from typing import Dict, List, Optional

import ops
import yaml
from juju.unit import Unit
from pymongo import MongoClient
from pytest_operator.plugin import OpsTest
from tenacity import (
    RetryError,
    Retrying,
    retry,
    stop_after_attempt,
    stop_after_delay,
    wait_fixed,
)

from ..helpers import APP_NAME, get_mongo_cmd, get_password, mongodb_uri, primary_host

METADATA = yaml.safe_load(Path("./metadata.yaml").read_text())
MONGODB_CONTAINER_NAME = "mongod"
MONGODB_SERVICE_NAME = "mongod"
MONGOD_PROCESS_NAME = "mongod"
APPLICATION_DEFAULT_APP_NAME = "application"
TIMEOUT = 15 * 60
TEST_DB = "continuous_writes_database"
TEST_COLLECTION = "test_collection"
ANOTHER_DATABASE_APP_NAME = "another-database"
EXCLUDED_APPS = [ANOTHER_DATABASE_APP_NAME]

logger = logging.getLogger(__name__)

mongodb_charm, application_charm = None, None


class ProcessRunningError(Exception):
    """Raised when a process is running when it is not expected to be."""


async def get_application_name(ops_test: OpsTest, application_name: str) -> str:
    """Returns the Application in the juju model that matches the provided application name.

    This enables us to retrieve the name of the deployed application in an existing model, while
     ignoring some test specific applications.
    Note: if multiple applications with the application name exist, the first one found will be
     returned.
    """
    status = await ops_test.model.get_status()

    for application in ops_test.model.applications:
        # note that format of the charm field is not exactly "mongodb" but instead takes the form
        # of `local:focal/mongodb-6`
        if (
            application_name in status["applications"][application]["charm"]
            and application not in EXCLUDED_APPS
        ):
            return application

    return None


async def scale_application(
    ops_test: OpsTest, application_name: str, desired_count: int, wait: bool = True
) -> None:
    """Scale a given application to the desired unit count.

    Args:
        ops_test: The ops test framework
        application_name: The name of the application
        desired_count: The number of units to scale to
        wait: Boolean indicating whether to wait until units
            reach desired count
    """
    if len(ops_test.model.applications[application_name].units) == desired_count:
        return
    await ops_test.model.applications[application_name].scale(desired_count)

    if desired_count > 0 and wait:
        async with ops_test.fast_forward():
            await ops_test.model.wait_for_idle(
                apps=[application_name],
                status="active",
                timeout=TIMEOUT,
                wait_for_exact_units=desired_count,
                raise_on_blocked=True,
            )

    assert len(ops_test.model.applications[application_name].units) == desired_count


async def relate_mongodb_and_application(
    ops_test: OpsTest, mongodb_application_name: str, application_name: str
) -> None:
    """Relates the mongodb and application charms.

    Args:
        ops_test: The ops test framework
        mongodb_application_name: The mongodb charm application name
        application_name: The continuous writes test charm application name
    """
    if is_relation_joined(ops_test, "database", "database"):
        return

    await ops_test.model.relate(
        f"{application_name}:database", f"{mongodb_application_name}:database"
    )
    await ops_test.model.block_until(lambda: is_relation_joined(ops_test, "database", "database"))

    await ops_test.model.wait_for_idle(
        apps=[mongodb_application_name, application_name],
        status="active",
        raise_on_blocked=True,
        timeout=TIMEOUT,
    )


async def deploy_and_scale_mongodb(
    ops_test: OpsTest,
    check_for_existing_application: bool = True,
    mongodb_application_name: str = APP_NAME,
    num_units: int = 3,
    charm_path: Optional[Path] = None,
) -> str:
    """Deploys and scales the mongodb application charm.

    Args:
        ops_test: The ops test framework
        check_for_existing_application: Whether to check for existing mongodb applications
            in the model
        mongodb_application_name: The name of the mongodb application if it is to be deployed
        num_units: The desired number of units
        charm_path: The location of a prebuilt mongodb-k8s charm
    """
    application_name = await get_application_name(ops_test, mongodb_application_name)

    if check_for_existing_application and application_name:
        await scale_application(ops_test, application_name, num_units)

        return application_name

    global mongodb_charm
    # if provided an existing charm, use it instead of building
    if charm_path:
        mongodb_charm = charm_path
    if not mongodb_charm:
        charm = await ops_test.build_charm(".")
        # Cache the built charm to avoid rebuilding it between tests
        mongodb_charm = charm

    resources = {"mongodb-image": METADATA["resources"]["mongodb-image"]["upstream-source"]}

    async with ops_test.fast_forward():
        await ops_test.model.deploy(
            mongodb_charm,
            application_name=mongodb_application_name,
            resources=resources,
            num_units=num_units,
            series="jammy",
        )

        await ops_test.model.wait_for_idle(
            apps=[mongodb_application_name],
            status="active",
            raise_on_blocked=True,
            timeout=TIMEOUT,
        )

    return mongodb_application_name


async def deploy_and_scale_application(ops_test: OpsTest) -> str:
    """Deploys and scales the test application charm.

    Args:
        ops_test: The ops test framework
    """
    application_name = await get_application_name(ops_test, "application")

    if application_name:
        await scale_application(ops_test, application_name, 1)

        return application_name

    global application_charm
    if not application_charm:
        charm = await ops_test.build_charm("./tests/integration/ha_tests/application_charm/")
        # Cache the built charm to avoid rebuilding it between tests
        application_charm = charm

    async with ops_test.fast_forward():
        await ops_test.model.deploy(
            application_charm,
            application_name=APPLICATION_DEFAULT_APP_NAME,
            num_units=1,
            series="jammy",
        )

        await ops_test.model.wait_for_idle(
            apps=[APPLICATION_DEFAULT_APP_NAME],
            status="waiting",
            raise_on_blocked=True,
            timeout=TIMEOUT,
        )

    return APPLICATION_DEFAULT_APP_NAME


def is_relation_joined(ops_test: OpsTest, endpoint_one: str, endpoint_two: str) -> bool:
    """Check if a relation is joined.

    Args:
        ops_test: The ops test object passed into every test case
        endpoint_one: The first endpoint of the relation
        endpoint_two: The second endpoint of the relation
    """
    for rel in ops_test.model.relations:
        endpoints = [endpoint.name for endpoint in rel.endpoints]
        if endpoint_one in endpoints and endpoint_two in endpoints:
            return True
    return False


async def get_process_pid(
    ops_test: OpsTest, unit_name: str, container_name: str, process: str
) -> int:
    """Return the pid of a process running in a given unit.

    Args:
        ops_test: The ops test object passed into every test case
        unit_name: The name of the unit
        container_name: The name of the container in the unit
        process: The process name to search for
    Returns:
        A integer for the process id
    """
    get_pid_commands = [
        "ssh",
        "--container",
        container_name,
        unit_name,
        "pgrep",
        "-x",
        process,
    ]
    return_code, pid, _ = await ops_test.juju(*get_pid_commands)

    assert (
        return_code == 0
    ), f"Failed getting pid, unit={unit_name}, container={container_name}, process={process}"

    stripped_pid = pid.strip()
    assert (
        stripped_pid
    ), f"Failed stripping pid, unit={unit_name}, container={container_name}, process={process}, {pid}"

    return int(stripped_pid)


async def send_signal_to_pod_container_process(
    ops_test: OpsTest, unit_name: str, container_name: str, process: str, signal_code: str
) -> None:
    """Send the specified signal to a pod container process.

    Args:
        ops_test: The ops test framework
        unit_name: The name of the unit to send signal to
        container_name: The name of the container to send signal to
        process: The name of the process to send signal to
        signal_code: The code of the signal to send
    """
    cmd = [
        "ssh",
        "--container",
        container_name,
        unit_name,
        "pkill",
        f"-{signal_code}",
        process,
    ]
    ret_code, _, _ = await ops_test.juju(*cmd)

    assert (
        ret_code == 0
    ), f"Failed to send {signal_code} signal, unit={unit_name}, container={container_name}, process={process}"


def host_to_unit(host: str) -> Optional[str]:
    return "/".join(host.split(".")[0].rsplit("-", 1)) if host else None


async def mongod_ready(ops_test: OpsTest, unit: int) -> bool:
    """Verifies replica is running and available."""
    client = MongoClient(await mongodb_uri(ops_test, [unit]), directConnection=True)
    try:
        for attempt in Retrying(stop=stop_after_delay(60 * 5), wait=wait_fixed(3)):
            with attempt:
                # The ping command is cheap and does not require auth.
                client.admin.command("ping")
    except RetryError:
        return False
    finally:
        client.close()

    return True


async def get_replica_set_primary(
    ops_test: OpsTest, excluded: List[str] = [], application_name=APP_NAME
) -> Optional[Unit]:
    """Returns the primary unit name based no the replica set host."""
    with await get_mongo_client(ops_test, excluded) as client:
        data = client.admin.command("replSetGetStatus")
    unit_name = host_to_unit(primary_host(data))

    if unit_name:
        mongodb_name = await get_application_name(ops_test, application_name)
        for unit in ops_test.model.applications[mongodb_name].units:
            logger.info(
                f"Unit name: {unit.name}. Target unit name: {unit_name}, {unit.name == unit_name}"
            )
            if unit.name == unit_name:
                return unit
        logger.error(
            f"Target unit name {unit_name} not found in {ops_test.model.applications[mongodb_name].units}"
        )


async def count_primaries(ops_test: OpsTest) -> int:
    """Returns the number of primaries in a replica set."""
    with await get_mongo_client(ops_test) as client:
        data = client.admin.command("replSetGetStatus")

    return len([member for member in data["members"] if member["stateStr"] == "PRIMARY"])


async def fetch_replica_set_members(ops_test: OpsTest) -> List[str]:
    """Fetches the hosts listed as replica set members in the MongoDB replica set configuration.

    Args:
        ops_test: reference to deployment.
    """
    # connect to replica set uri
    # get ips from MongoDB replica set configuration
    with await get_mongo_client(ops_test) as client:
        data = client.admin.command("replSetGetConfig")

    return [member["host"].split(":")[0] for member in data["config"]["members"]]


async def get_direct_mongo_client(ops_test: OpsTest, unit: str) -> MongoClient:
    """Returns a direct mongodb client to specific unit."""
    return MongoClient(
        await mongodb_uri(ops_test, [int(unit.split("/")[1])]), directConnection=True
    )


async def get_mongo_client(ops_test: OpsTest, excluded: List[str] = []) -> MongoClient:
    """Returns a direct mongodb client potentially passing over some of the units."""
    mongodb_name = await get_application_name(ops_test, APP_NAME)
    for unit in ops_test.model.applications[mongodb_name].units:
        if unit.name not in excluded and unit.workload_status == "active":
            return MongoClient(
                await mongodb_uri(ops_test, [int(unit.name.split("/")[1])]), directConnection=True
            )
    assert False, "No fitting unit could be found"


async def find_unit(ops_test: OpsTest, leader: bool) -> ops.model.Unit:
    """Helper function identifies a unit, based on need for leader or non-leader."""
    ret_unit = None
    app = await get_application_name(ops_test, APP_NAME)
    for unit in ops_test.model.applications[app].units:
        if await unit.is_leader_from_status() == leader:
            ret_unit = unit

    return ret_unit


async def get_units_hostnames(ops_test: OpsTest) -> List[str]:
    """Generates k8s hostnames based on unit names."""
    return [
        f"{unit.name.replace('/', '-')}.mongodb-k8s-endpoints"
        for unit in ops_test.model.applications[APP_NAME].units
    ]


async def check_db_stepped_down(ops_test: OpsTest, sigterm_time: datetime) -> None:
    """Pipes the k8s logs, looking for stepdown message."""
    kubectl_cmd = [
        "microk8s",
        "kubectl",
        "logs",
        f"-n{ops_test.model_name}",
        f"--since-time={sigterm_time.isoformat()}",
        "",
        "-c",
        MONGODB_CONTAINER_NAME,
        "-f",
    ]

    grep_cmd = (
        "grep",
        "-m1",
        '"Starting an election due to step up request"',
    )

    # Gets a stream of mongod container logs from kubectl and pipes them through grep looking for a
    # step down election messages. The check is successful if one of the greps finds a match, the
    # rest should be terminated after a reasonable wait. All the logs should be checked since any
    # node can emit the log.
    procs = []
    for unit in ops_test.model.applications[APP_NAME].units:
        kubectl_cmd[5] = unit.name.replace("/", "-")
        kubectl_proc = subprocess.Popen(kubectl_cmd, stdout=subprocess.PIPE)
        grep_proc = subprocess.Popen(
            grep_cmd, stdin=kubectl_proc.stdout, stdout=subprocess.DEVNULL
        )
        procs.append((kubectl_proc, grep_proc))

    # Wait on the first grep pipe to potentially finish successfully. If it does not, don't wait
    # for the rest. The check is successful if any of the greps manage to find the step down
    # message.
    timeout = 30
    success = False
    for kubectl_proc, grep_proc in procs:
        try:
            grep_proc.communicate(timeout=timeout)
        except subprocess.TimeoutExpired:
            pass
        if grep_proc.poll() == 0:
            success = True
        grep_proc.terminate()
        kubectl_proc.terminate()
        timeout = 0

    assert success, "old primary departed without stepping down."


async def set_log_level(ops_test: OpsTest, level: int, component: str = None) -> None:
    """Sets a given loglevel for a given component for each mongodb unit."""
    pass_unit = ops_test.model.applications[APP_NAME].units[0].name
    cmd = [
        "ssh",
        "--container",
        MONGODB_CONTAINER_NAME,
        "",
        await get_mongo_cmd(ops_test, pass_unit),
        "-u",
        "operator",
        "-p",
        await get_password(ops_test, int(pass_unit.split("/")[1])),
        "--quiet",
        "--eval",
        "",
    ]

    awaits = []
    for unit in ops_test.model.applications[APP_NAME].units:
        cmd[3] = unit.name
        cmd[-1] = cmd[-1] = f"\"db.setLogLevel({level}, '{component}')\""
        awaits.append(ops_test.juju(*cmd))
    await gather(*awaits)


async def get_total_writes(ops_test: OpsTest) -> int:
    """Gets the total writes from the test application action."""
    application_name = await get_application_name(ops_test, "application")
    application_unit = ops_test.model.applications[application_name].units[0]
    stop_writes_action = await application_unit.run_action("stop-continuous-writes")
    await stop_writes_action.wait()
    total_expected_writes = int(stop_writes_action.results["writes"])
    assert total_expected_writes > 0, "error while getting total writes."
    return total_expected_writes


async def kubectl_delete(ops_test: OpsTest, unit: ops.model.Unit, wait: bool = True) -> None:
    """Delete the underlying pod for a unit."""
    kubectl_cmd = (
        "microk8s",
        "kubectl",
        "delete",
        "pod",
        f"--wait={wait}",
        f"-n{ops_test.model_name}",
        unit.name.replace("/", "-"),
    )
    ret_code, _, _ = await ops_test.run(*kubectl_cmd)
    assert ret_code == 0, "Unit failed to delete"


async def insert_record_in_collection(ops_test: OpsTest) -> None:
    """Inserts the Focal Fossa data into the MongoDB cluster via primary replica."""
    primary = await get_replica_set_primary(ops_test)
    with await get_direct_mongo_client(ops_test, primary.name) as client:
        db = client["new-db"]
        test_collection = db["test_ubuntu_collection"]
        test_collection.insert_one({"release_name": "Focal Fossa", "version": 20.04, "LTS": True})


async def find_record_in_collection(ops_test: OpsTest) -> None:
    """Checks that all the nodes in the cluster have the Focal Fossa data."""
    app = await get_application_name(ops_test, APP_NAME)
    for unit in ops_test.model.applications[app].units:
        with await get_direct_mongo_client(ops_test, unit.name) as client:
            db = client["new-db"]
            test_collection = db["test_ubuntu_collection"]
            query = test_collection.find({}, {"release_name": 1})
            release_name = query[0]["release_name"]
        assert release_name == "Focal Fossa"


async def verify_writes(ops_test: OpsTest) -> int:
    """Verifies that no writes to the cluster were missed.

    Gets the total writes according to the test application and verifies against all nodes
    """
    app = await get_application_name(ops_test, APP_NAME)
    primary = await get_replica_set_primary(ops_test)

    total_expected_writes = await get_total_writes(ops_test)
    for unit in ops_test.model.applications[app].units:
        role = "Primary" if unit.name == primary.name else "Secondary"
        with await get_direct_mongo_client(ops_test, unit.name) as client:
            actual_writes = client[TEST_DB][TEST_COLLECTION].count_documents({})
        assert (
            total_expected_writes == actual_writes
        ), f"{role} {unit.name} missed writes to the db."
    return total_expected_writes


async def get_other_mongodb_direct_client(ops_test: OpsTest, app_name: str) -> MongoClient:
    """Returns a direct mongodb client to the second mongodb cluster.

    Since the second mongodb-k8s application will have separate IPs and credentials, connection URI
     must be generated separately.
    """
    unit = ops_test.model.applications[app_name].units[0]
    action = await unit.run_action("get-password")
    action = await action.wait()
    password = action.results["password"]
    status = await ops_test.model.get_status()
    address = status["applications"][app_name]["units"][unit.name]["address"]

    return MongoClient(f"mongodb://operator:{password}@{address}/admin", directConnection=True)


def retrieve_entries(client, db_name, collection_name, query_field):
    """Retries entries from a specified collection from a provided client."""
    db = client[db_name]
    test_collection = db[collection_name]

    # read all entries from original cluster
    cursor = test_collection.find({})
    cluster_entries = set()
    for document in cursor:
        cluster_entries.add(document[query_field])

    return cluster_entries


def deploy_chaos_mesh(namespace: str) -> None:
    """Deploy chaos mesh to the provided namespace.

    Chaos mesh can them be used by the tests to simulate a variety of failures.

    Args:
        namespace: The namespace to deploy chaos mesh to
    """
    env = os.environ
    env["KUBECONFIG"] = os.path.expanduser("~/.kube/config")

    subprocess.check_output(
        " ".join(
            [
                "tests/integration/ha_tests/scripts/deploy_chaos_mesh.sh",
                namespace,
            ]
        ),
        shell=True,
        env=env,
    )


def destroy_chaos_mesh(namespace: str) -> None:
    """Destroy chaos mesh on a provided namespace.

    Cleans up the test K8S from test related dependencies.

    Args:
        namespace: The namespace to deploy chaos mesh to
    """
    env = os.environ
    env["KUBECONFIG"] = os.path.expanduser("~/.kube/config")

    subprocess.check_output(
        f"tests/integration/ha_tests/scripts/destroy_chaos_mesh.sh {namespace}",
        shell=True,
        env=env,
    )


def isolate_instance_from_cluster(ops_test: OpsTest, unit_name: str) -> None:
    """Apply a NetworkChaos file to use chaos-mesh to simulate a network cut."""
    with tempfile.NamedTemporaryFile() as temp_file:
        # Generates a manifest for chaosmesh to simulate network failure for a pod
        with open(
            "tests/integration/ha_tests/manifests/chaos_network_loss.yml", "r"
        ) as chaos_network_loss_file:
            template = string.Template(chaos_network_loss_file.read())
            chaos_network_loss = template.substitute(
                namespace=ops_test.model.info.name,
                pod=unit_name.replace("/", "-"),
            )

            temp_file.write(str.encode(chaos_network_loss))
            temp_file.flush()

        # Apply the generated manifest, chaosmesh would then make the pod inaccessible
        env = os.environ
        env["KUBECONFIG"] = os.path.expanduser("~/.kube/config")
        subprocess.check_output(
            " ".join(["microk8s", "kubectl", "apply", "-f", temp_file.name]), shell=True, env=env
        )


def remove_instance_isolation(ops_test: OpsTest) -> None:
    """Delete the NetworkChaos that is isolating the primary unit of the cluster."""
    env = os.environ
    env["KUBECONFIG"] = os.path.expanduser("~/.kube/config")
    subprocess.check_output(
        f"microk8s kubectl -n {ops_test.model.info.name} delete networkchaos network-loss-primary",
        shell=True,
        env=env,
    )


@retry(
    stop=stop_after_attempt(10),
    wait=wait_fixed(5),
    reraise=True,
)
async def wait_until_unit_in_status(
    ops_test: OpsTest, unit_to_check: Unit, online_unit: Unit, status: str
) -> None:
    """Waits until a replica is in the provided status as reported by MongoDB or timeout occurs."""
    with await get_direct_mongo_client(ops_test, online_unit.name) as client:
        data = client.admin.command("replSetGetStatus")

    for member in data["members"]:
        if unit_to_check.name == host_to_unit(member["name"].split(":")[0]):
            assert member["stateStr"] == status, f"{unit_to_check.name} status is not {status}"
            return
    assert False, f"{unit_to_check.name} not found"


async def retrieve_current_mongod_command(ops_test: OpsTest, unit_name) -> str:
    pid = await get_process_pid(ops_test, unit_name, MONGODB_CONTAINER_NAME, MONGOD_PROCESS_NAME)

    # client = kubernetes.client.api.core_v1_api.CoreV1Api()

    # response = kubernetes.stream.stream(
    #     client.connect_get_namespaced_pod_exec,
    #     pod_name,
    #     ops_test.model.info.name,
    #     container=MONGODB_CONTAINER_NAME,
    #     command=f"ps -o fp {pid}",
    #     stdin=False,
    #     stdout=True,
    #     stderr=True,
    #     tty=False,
    #     _preload_content=False,
    # )

    get_cmd_command = [
        "ssh",
        "--container",
        MONGODB_CONTAINER_NAME,
        unit_name,
        "ps",
        "-o",
        "cmd",
        "fp",
        pid,
    ]
    # This gives us a truncated output of the entire output
    # - this is the last thing that is needed to solve this.
    return_code, mongod_cmd, _ = await ops_test.juju(*get_cmd_command)

    assert (
        return_code == 0
    ), f"Failed getting CMD, unit={unit_name}, container={MONGODB_CONTAINER_NAME}, pid={pid}"

    stripped_pid = mongod_cmd.split("\n")
    assert len(stripped_pid) > 1, f"no CMD for pid={pid}"
    return stripped_pid[1]


async def update_pebble_plans(ops_test: OpsTest, override: Dict[str, str]) -> None:
    """Injects a given override in mongod services and replans."""
    layer = json.dumps({"services": {MONGODB_SERVICE_NAME: {"override": "merge", **override}}})
    base_cmd = (
        "ssh",
        "--container",
        MONGODB_CONTAINER_NAME,
    )
    now = datetime.now().isoformat()

    for unit in ops_test.model.applications[APP_NAME].units:
        echo_cmd = (
            *base_cmd,
            unit.name,
            "echo",
            f"'{layer}'",
            ">",
            "/ha_test.yaml",
        )
        ret_code, _, _ = await ops_test.juju(*echo_cmd)
        assert ret_code == 0, f"Failed to create layer for {unit.name}"
        add_plan_cmd = (
            *base_cmd,
            unit.name,
            "/charm/bin/pebble",
            "add",
            # layer name label should be unique
            f"ha_test_{now}",
            "ha_test.yaml",
        )
        ret_code, _, _ = await ops_test.juju(*add_plan_cmd)
        assert ret_code == 0, f"Failed to set pebble plan for unit {unit.name}"

        replan_cmd = (
            *base_cmd,
            unit.name,
            "/charm/bin/pebble",
            "replan",
        )
        ret_code, _, _ = await ops_test.juju(*replan_cmd)
        assert ret_code == 0, f"Failed to replan for unit {unit.name}"<|MERGE_RESOLUTION|>--- conflicted
+++ resolved
@@ -1,11 +1,8 @@
 # Copyright 2023 Canonical Ltd.
 # See LICENSE file for licensing details.
 
-<<<<<<< HEAD
 import json
-=======
 import logging
->>>>>>> b0b57d87
 import os
 import string
 import subprocess
