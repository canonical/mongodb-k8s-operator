--- conflicted
+++ resolved
@@ -735,7 +735,6 @@
         assert ret_code == 0, f"Failed to replan for unit {unit.name}"
 
 
-<<<<<<< HEAD
 async def reused_storage(ops_test: OpsTest, reused_unit: Unit, removal_time: datetime) -> None:
     """Cats the k8s logs, looking for messages related to startup state reusing the storage.
 
@@ -786,7 +785,8 @@
     for unit in ops_test.model.applications[app_name].units:
         if unit.name == newest_unit_name:
             return unit
-=======
+
+
 async def are_all_db_processes_down(ops_test: OpsTest, process: str) -> bool:
     """Verifies that all units of the charm do not have the DB process running."""
     app = await get_application_name(ops_test, APP_NAME)
@@ -941,5 +941,4 @@
 
             api_response.close()
     except kubernetes.client.rest.ApiException:
-        assert False
->>>>>>> b3fed032
+        assert False