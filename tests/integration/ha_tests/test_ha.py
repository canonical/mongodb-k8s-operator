--- conflicted
+++ resolved
@@ -16,17 +16,15 @@
     MONGODB_CONTAINER_NAME,
     TEST_COLLECTION,
     TEST_DB,
-<<<<<<< HEAD
     all_db_processes_down,
-=======
     check_db_stepped_down,
->>>>>>> 1c72952d
     count_primaries,
     deploy_and_scale_application,
     deploy_and_scale_mongodb,
     deploy_chaos_mesh,
     destroy_chaos_mesh,
     fetch_replica_set_members,
+    find_record_in_collection,
     find_unit,
     get_application_name,
     get_mongo_client,
@@ -34,11 +32,8 @@
     get_process_pid,
     get_replica_set_primary,
     get_units_hostnames,
-<<<<<<< HEAD
-    insert_focal_to_cluster,
+    insert_record_in_collection,
     isolate_instance_from_cluster,
-=======
->>>>>>> 1c72952d
     kubectl_delete,
     mongod_ready,
     relate_mongodb_and_application,
@@ -195,7 +190,7 @@
 async def test_unique_cluster_dbs(ops_test: OpsTest, continuous_writes, cmd_mongodb_charm) -> None:
     """Verify unique clusters do not share DBs."""
     # first find primary, write to primary,
-    await insert_focal_to_cluster(ops_test)
+    await insert_record_in_collection(ops_test)
 
     # deploy new cluster
     if ANOTHER_DATABASE_APP_NAME not in ops_test.model.applications:
@@ -227,7 +222,7 @@
     assert len(common_entries) == 0, "Writes from one cluster are replicated to another cluster."
 
     # verify that the no writes were skipped
-    await find_focal_in_cluster(ops_test)
+    await find_record_in_collection(ops_test)
     await verify_writes(ops_test)
 
 
@@ -422,7 +417,7 @@
         ]
     )
     if signal == "SIGTERM":
-        await db_step_down(ops_test, sig_term_time)
+        await check_db_stepped_down(ops_test, sig_term_time)
 
     # verify all that units are down
     await all_db_processes_down(ops_test)
