#!/usr/bin/env python3
# Copyright 2023 Canonical Ltd.
# See LICENSE file for licensing details.
import json
import logging
import time

import pytest
from ops import Unit
from pytest_operator.plugin import OpsTest

from ..helpers import (
    check_or_scale_app,
    get_app_name,
    get_application_relation_data,
    get_secret_content,
    get_secret_id,
)
from .helpers import (
    METADATA,
    check_tls,
    scp_file_preserve_ctime,
    time_file_created,
    time_process_started,
)

TLS_CERTIFICATES_APP_NAME = "self-signed-certificates"
DATABASE_APP_NAME = "mongodb-k8s"
TLS_RELATION_NAME = "certificates"
TLS_TEST_DATA = "tests/integration/tls_tests/data"
EXTERNAL_CERT_PATH = "/etc/mongod/external-ca.crt"
INTERNAL_CERT_PATH = "/etc/mongod/internal-ca.crt"
DB_SERVICE = "mongod.service"

logger = logging.getLogger(__name__)


@pytest.mark.group(1)
async def check_certs_correctly_distributed(ops_test: OpsTest, unit: Unit) -> None:
    """Comparing expected vs distributed certificates.

    Verifying certificates downloaded on the charm against the ones distributed by the TLS operator
    """
    app_secret_id = await get_secret_id(ops_test, DATABASE_APP_NAME)
    unit_secret_id = await get_secret_id(ops_test, unit.name)
    app_secret_content = await get_secret_content(ops_test, app_secret_id)
    unit_secret_content = await get_secret_content(ops_test, unit_secret_id)
    app_current_crt = app_secret_content["csr-secret"]
    unit_current_crt = unit_secret_content["csr-secret"]

    # Get the values for certs from the relation, as provided by TLS Charm
    certificates_raw_data = await get_application_relation_data(
        ops_test, DATABASE_APP_NAME, TLS_RELATION_NAME, "certificates"
    )
    certificates_data = json.loads(certificates_raw_data)

    external_item = [
        data
        for data in certificates_data
        if data["certificate_signing_request"].rstrip() == unit_current_crt.rstrip()
    ][0]
    internal_item = [
        data
        for data in certificates_data
        if data["certificate_signing_request"].rstrip() == app_current_crt.rstrip()
    ][0]

    # Get a local copy of the external cert
    external_copy_path = await scp_file_preserve_ctime(ops_test, unit.name, EXTERNAL_CERT_PATH)

    # Get the external cert value from the relation
    relation_external_cert = "\n".join(external_item["chain"])

    # CHECK: Compare if they are the same
    with open(external_copy_path) as f:
        external_contents_file = f.read()
        assert relation_external_cert == external_contents_file

    # Get a local copy of the internal cert
    internal_copy_path = await scp_file_preserve_ctime(ops_test, unit.name, INTERNAL_CERT_PATH)

    # Get the external cert value from the relation
    relation_internal_cert = "\n".join(internal_item["chain"])

    # CHECK: Compare if they are the same
    with open(internal_copy_path) as f:
        internal_contents_file = f.read()
        assert relation_internal_cert == internal_contents_file


@pytest.mark.group(1)
@pytest.mark.abort_on_fail
async def test_build_and_deploy(ops_test: OpsTest) -> None:
    """Build and deploy three units of MongoDB and one unit of TLS."""
<<<<<<< HEAD
    async with ops_test.fast_forward():
        my_charm = await ops_test.build_charm(".")
        resources = {"mongodb-image": METADATA["resources"]["mongodb-image"]["upstream-source"]}
        await ops_test.model.deploy(my_charm, num_units=1, resources=resources, series="jammy")
        await ops_test.model.wait_for_idle(apps=[DATABASE_APP_NAME], status="active", timeout=2000)

        config = {"ca-common-name": "Test CA"}
        await ops_test.model.deploy(
            TLS_CERTIFICATES_APP_NAME, channel="stable", config=config, series="jammy"
        )
        await ops_test.model.wait_for_idle(
            apps=[TLS_CERTIFICATES_APP_NAME], status="active", timeout=1000
        )
=======
    app_name = await get_app_name(ops_test)
    if app_name:
        await check_or_scale_app(ops_test, app_name, 1)
    else:
        app_name = DATABASE_APP_NAME
        async with ops_test.fast_forward():
            my_charm = await ops_test.build_charm(".")
            resources = {
                "mongodb-image": METADATA["resources"]["mongodb-image"]["upstream-source"]
            }
            await ops_test.model.deploy(my_charm, num_units=1, resources=resources, series="jammy")
            await ops_test.model.wait_for_idle(apps=[app_name], status="active", timeout=2000)

    tls_app_deployed = False
    status = await ops_test.model.get_status()
    for app in ops_test.model.applications:
        if TLS_CERTIFICATES_APP_NAME in status["applications"][app]["charm"]:
            logger.debug("Found TLS app name app named '%s'", app)
            tls_app_deployed = True

    if not tls_app_deployed:
        async with ops_test.fast_forward():
            config = {"generate-self-signed-certificates": "true", "ca-common-name": "Test CA"}
            await ops_test.model.deploy(
                TLS_CERTIFICATES_APP_NAME, channel="stable", config=config, series="jammy"
            )
            await ops_test.model.wait_for_idle(
                apps=[TLS_CERTIFICATES_APP_NAME], status="active", timeout=1000
            )
>>>>>>> ebafb675


@pytest.mark.group(1)
async def test_enable_tls(ops_test: OpsTest) -> None:
    """Verify each unit has TLS enabled after relating to the TLS application."""
    # Relate it to the MongoDB to enable TLS.
<<<<<<< HEAD
    await ops_test.model.integrate(DATABASE_APP_NAME, TLS_CERTIFICATES_APP_NAME)
=======
    app_name = await get_app_name(ops_test)
    # check if relation exists
    await ops_test.model.relate(app_name, TLS_CERTIFICATES_APP_NAME)

>>>>>>> ebafb675
    async with ops_test.fast_forward():
        await ops_test.model.wait_for_idle(status="active", timeout=1000)

    # Wait for all units enabling TLS.
    for unit in ops_test.model.applications[app_name].units:
        assert await check_tls(ops_test, unit, enabled=True)


@pytest.mark.group(1)
async def test_rotate_tls_key(ops_test: OpsTest) -> None:
    """Verify rotating tls private keys restarts mongod with new certificates.

    This test rotates tls private keys to randomly generated keys.
    """
    app_name = await get_app_name(ops_test)
    # dict of values for cert file certion and mongod service start times. After resetting the
    # private keys these certificates should be updated and the mongod service should be
    # restarted
    original_tls_times = {}
    for unit in ops_test.model.applications[app_name].units:
        original_tls_times[unit.name] = {}
        original_tls_times[unit.name]["external_cert"] = await time_file_created(
            ops_test, unit.name, EXTERNAL_CERT_PATH
        )
        original_tls_times[unit.name]["internal_cert"] = await time_file_created(
            ops_test, unit.name, INTERNAL_CERT_PATH
        )
        original_tls_times[unit.name]["mongod_service"] = await time_process_started(
            ops_test, unit.name, DB_SERVICE
        )
        await check_certs_correctly_distributed(ops_test, unit)

    # set external and internal key using auto-generated key for each unit
    for unit in ops_test.model.applications[app_name].units:
        action = await unit.run_action(action_name="set-tls-private-key")
        action = await action.wait()
        assert action.status == "completed", "setting external and internal key failed."

    # wait for certificate to be available and processed. Can get receive two certificate
    # available events and restart twice so we do not wait for idle here
    time.sleep(60)

    # After updating both the external key and the internal key a new certificate request will be
    # made; then the certificates should be available and updated.
    for unit in ops_test.model.applications[app_name].units:
        new_external_cert_time = await time_file_created(ops_test, unit.name, EXTERNAL_CERT_PATH)
        new_internal_cert_time = await time_file_created(ops_test, unit.name, INTERNAL_CERT_PATH)
        new_mongod_service_time = await time_process_started(ops_test, unit.name, DB_SERVICE)

        await check_certs_correctly_distributed(ops_test, unit)

        assert (
            new_external_cert_time > original_tls_times[unit.name]["external_cert"]
        ), f"external cert for {unit.name} was not updated."
        assert (
            new_internal_cert_time > original_tls_times[unit.name]["internal_cert"]
        ), f"internal cert for {unit.name} was not updated."

        # Once the certificate requests are processed and updated the mongod.service should be
        # restarted
        assert (
            new_mongod_service_time > original_tls_times[unit.name]["mongod_service"]
        ), f"mongod service for {unit.name} was not restarted."

    # Verify that TLS is functioning on all units.
    for unit in ops_test.model.applications[app_name].units:
        assert await check_tls(
            ops_test, unit, enabled=True
        ), f"tls is not enabled for {unit.name}."


@pytest.mark.group(1)
async def test_set_tls_key(ops_test: OpsTest) -> None:
    """Verify rotating tls private keys restarts mongod with new certificates.

    This test rotates tls private keys to user specified keys.
    """
    app_name = await get_app_name(ops_test)
    # dict of values for cert file certion and mongod service start times. After resetting the
    # private keys these certificates should be updated and the mongod service should be
    # restarted
    original_tls_times = {}
    for unit in ops_test.model.applications[app_name].units:
        original_tls_times[unit.name] = {}
        original_tls_times[unit.name]["external_cert"] = await time_file_created(
            ops_test, unit.name, EXTERNAL_CERT_PATH
        )
        original_tls_times[unit.name]["internal_cert"] = await time_file_created(
            ops_test, unit.name, INTERNAL_CERT_PATH
        )
        original_tls_times[unit.name]["mongod_service"] = await time_process_started(
            ops_test, unit.name, DB_SERVICE
        )

    with open(f"{TLS_TEST_DATA}/internal-key.pem") as f:
        internal_key_contents = f.readlines()
        internal_key_contents = "".join(internal_key_contents)

    # set external and internal key for each unit
    for unit_id in range(len(ops_test.model.applications[app_name].units)):
        unit = ops_test.model.applications[app_name].units[unit_id]

        with open(f"{TLS_TEST_DATA}/external-key-{unit_id}.pem") as f:
            external_key_contents = f.readlines()
            external_key_contents = "".join(external_key_contents)

        key_settings = {
            "internal-key": internal_key_contents,
            "external-key": external_key_contents,
        }

        action = await unit.run_action(
            action_name="set-tls-private-key",
            **key_settings,
        )
        action = await action.wait()
        assert action.status == "completed", "setting external and internal key failed."

    # wait for certificate to be available and processed. Can get receive two certificate
    # available events and restart twice so we do not wait for idle here
    time.sleep(60)

    # After updating both the external key and the internal key a new certificate request will be
    # made; then the certificates should be available and updated.
    for unit in ops_test.model.applications[app_name].units:
        new_external_cert_time = await time_file_created(ops_test, unit.name, EXTERNAL_CERT_PATH)
        new_internal_cert_time = await time_file_created(ops_test, unit.name, INTERNAL_CERT_PATH)
        new_mongod_service_time = await time_process_started(ops_test, unit.name, DB_SERVICE)

        await check_certs_correctly_distributed(ops_test, unit)

        assert (
            new_external_cert_time > original_tls_times[unit.name]["external_cert"]
        ), f"external cert for {unit.name} was not updated."
        assert (
            new_internal_cert_time > original_tls_times[unit.name]["internal_cert"]
        ), f"internal cert for {unit.name} was not updated."

        # Once the certificate requests are processed and updated the mongod.service should be
        # restarted
        assert (
            new_mongod_service_time > original_tls_times[unit.name]["mongod_service"]
        ), f"mongod service for {unit.name} was not restarted."

    # Verify that TLS is functioning on all units.
    for unit in ops_test.model.applications[app_name].units:
        assert await check_tls(
            ops_test, unit, enabled=True
        ), f"tls is not enabled for {unit.name}."


@pytest.mark.group(1)
async def test_disable_tls(ops_test: OpsTest) -> None:
    """Verify each unit has TLS disabled after removing relation to the TLS application."""
    app_name = await get_app_name(ops_test)
    # Remove the relation.
    await ops_test.model.applications[app_name].remove_relation(
        f"{app_name}:certificates", f"{TLS_CERTIFICATES_APP_NAME}:certificates"
    )
    async with ops_test.fast_forward():
        await ops_test.model.wait_for_idle(apps=[app_name], status="active", timeout=1000)

    # Wait for all units disabling TLS.
    for unit in ops_test.model.applications[app_name].units:
        assert await check_tls(ops_test, unit, enabled=False)<|MERGE_RESOLUTION|>--- conflicted
+++ resolved
@@ -92,21 +92,6 @@
 @pytest.mark.abort_on_fail
 async def test_build_and_deploy(ops_test: OpsTest) -> None:
     """Build and deploy three units of MongoDB and one unit of TLS."""
-<<<<<<< HEAD
-    async with ops_test.fast_forward():
-        my_charm = await ops_test.build_charm(".")
-        resources = {"mongodb-image": METADATA["resources"]["mongodb-image"]["upstream-source"]}
-        await ops_test.model.deploy(my_charm, num_units=1, resources=resources, series="jammy")
-        await ops_test.model.wait_for_idle(apps=[DATABASE_APP_NAME], status="active", timeout=2000)
-
-        config = {"ca-common-name": "Test CA"}
-        await ops_test.model.deploy(
-            TLS_CERTIFICATES_APP_NAME, channel="stable", config=config, series="jammy"
-        )
-        await ops_test.model.wait_for_idle(
-            apps=[TLS_CERTIFICATES_APP_NAME], status="active", timeout=1000
-        )
-=======
     app_name = await get_app_name(ops_test)
     if app_name:
         await check_or_scale_app(ops_test, app_name, 1)
@@ -129,28 +114,23 @@
 
     if not tls_app_deployed:
         async with ops_test.fast_forward():
-            config = {"generate-self-signed-certificates": "true", "ca-common-name": "Test CA"}
+            config = {"ca-common-name": "Test CA"}
             await ops_test.model.deploy(
                 TLS_CERTIFICATES_APP_NAME, channel="stable", config=config, series="jammy"
             )
             await ops_test.model.wait_for_idle(
                 apps=[TLS_CERTIFICATES_APP_NAME], status="active", timeout=1000
             )
->>>>>>> ebafb675
 
 
 @pytest.mark.group(1)
 async def test_enable_tls(ops_test: OpsTest) -> None:
     """Verify each unit has TLS enabled after relating to the TLS application."""
     # Relate it to the MongoDB to enable TLS.
-<<<<<<< HEAD
-    await ops_test.model.integrate(DATABASE_APP_NAME, TLS_CERTIFICATES_APP_NAME)
-=======
     app_name = await get_app_name(ops_test)
     # check if relation exists
-    await ops_test.model.relate(app_name, TLS_CERTIFICATES_APP_NAME)
-
->>>>>>> ebafb675
+    await ops_test.model.integrate(app_name, TLS_CERTIFICATES_APP_NAME)
+
     async with ops_test.fast_forward():
         await ops_test.model.wait_for_idle(status="active", timeout=1000)
 
