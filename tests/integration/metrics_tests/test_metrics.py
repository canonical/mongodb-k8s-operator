--- conflicted
+++ resolved
@@ -36,12 +36,8 @@
     return address
 
 
-<<<<<<< HEAD
 @pytest.mark.group(1)
-async def verify_endpoints(ops_test: OpsTest, app_name=DATABASE_APP_NAME):
-=======
 async def verify_endpoints(ops_test: OpsTest, unit):
->>>>>>> a9b5c963
     """Verifies mongodb endpoint is functional on a given unit."""
     app_name = await get_app_name(ops_test)
     unit_id = unit.name.split("/")[1]
